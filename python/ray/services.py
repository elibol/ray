from __future__ import absolute_import
from __future__ import division
from __future__ import print_function

import binascii
from collections import namedtuple, OrderedDict
from datetime import datetime
import json
import os
import psutil
import pyarrow
import random
import redis
import resource
import shutil
import signal
import socket
import subprocess
import sys
import time
import threading

# Ray modules
import ray.local_scheduler
import ray.plasma
import ray.global_scheduler as global_scheduler

PROCESS_TYPE_MONITOR = "monitor"
PROCESS_TYPE_LOG_MONITOR = "log_monitor"
PROCESS_TYPE_WORKER = "worker"
PROCESS_TYPE_RAYLET = "raylet"
PROCESS_TYPE_LOCAL_SCHEDULER = "local_scheduler"
PROCESS_TYPE_PLASMA_MANAGER = "plasma_manager"
PROCESS_TYPE_PLASMA_STORE = "plasma_store"
PROCESS_TYPE_GLOBAL_SCHEDULER = "global_scheduler"
PROCESS_TYPE_REDIS_SERVER = "redis_server"
PROCESS_TYPE_WEB_UI = "web_ui"

# This is a dictionary tracking all of the processes of different types that
# have been started by this services module. Note that the order of the keys is
# important because it determines the order in which these processes will be
# terminated when Ray exits, and certain orders will cause errors to be logged
# to the screen.
all_processes = OrderedDict(
    [(PROCESS_TYPE_MONITOR, []), (PROCESS_TYPE_LOG_MONITOR, []),
     (PROCESS_TYPE_WORKER, []), (PROCESS_TYPE_RAYLET, []),
     (PROCESS_TYPE_LOCAL_SCHEDULER, []), (PROCESS_TYPE_PLASMA_MANAGER, []),
     (PROCESS_TYPE_PLASMA_STORE, []), (PROCESS_TYPE_GLOBAL_SCHEDULER, []),
     (PROCESS_TYPE_REDIS_SERVER, []), (PROCESS_TYPE_WEB_UI, [])], )

# True if processes are run in the valgrind profiler.
RUN_RAYLET_PROFILER = False
RUN_LOCAL_SCHEDULER_PROFILER = False
RUN_PLASMA_MANAGER_PROFILER = False
RUN_PLASMA_STORE_PROFILER = False

# Location of the redis server and module.
REDIS_EXECUTABLE = os.path.join(
    os.path.abspath(os.path.dirname(__file__)),
    "core/src/common/thirdparty/redis/src/redis-server")
REDIS_MODULE = os.path.join(
    os.path.abspath(os.path.dirname(__file__)),
    "core/src/common/redis_module/libray_redis_module.so")

# Location of the credis server and modules.
CREDIS_EXECUTABLE = os.path.join(
    os.path.abspath(os.path.dirname(__file__)),
    "core/src/credis/redis/src/redis-server")
CREDIS_MASTER_MODULE = os.path.join(
    os.path.abspath(os.path.dirname(__file__)),
    "core/src/credis/build/src/libmaster.so")
CREDIS_MEMBER_MODULE = os.path.join(
    os.path.abspath(os.path.dirname(__file__)),
    "core/src/credis/build/src/libmember.so")

# Location of the raylet executables.
RAYLET_MONITOR_EXECUTABLE = os.path.join(
    os.path.abspath(os.path.dirname(__file__)),
    "core/src/ray/raylet/raylet_monitor")
RAYLET_EXECUTABLE = os.path.join(
    os.path.abspath(os.path.dirname(__file__)), "core/src/ray/raylet/raylet")

# ObjectStoreAddress tuples contain all information necessary to connect to an
# object store. The fields are:
# - name: The socket name for the object store
# - manager_name: The socket name for the object store manager
# - manager_port: The Internet port that the object store manager listens on
ObjectStoreAddress = namedtuple("ObjectStoreAddress",
                                ["name", "manager_name", "manager_port"])


def address(ip_address, port):
    return ip_address + ":" + str(port)


def get_ip_address(address):
    assert type(address) == str, "Address must be a string"
    ip_address = address.split(":")[0]
    return ip_address


def get_port(address):
    try:
        port = int(address.split(":")[1])
    except Exception:
        raise Exception("Unable to parse port from address {}".format(address))
    return port


def new_port():
    return random.randint(10000, 65535)


def random_name():
    return str(random.randint(0, 99999999))


def kill_process(p):
    """Kill a process.

    Args:
        p: The process to kill.

    Returns:
        True if the process was killed successfully and false otherwise.
    """
    if p.poll() is not None:
        # The process has already terminated.
        return True
    if any([
            RUN_RAYLET_PROFILER, RUN_LOCAL_SCHEDULER_PROFILER,
            RUN_PLASMA_MANAGER_PROFILER, RUN_PLASMA_STORE_PROFILER
    ]):
        # Give process signal to write profiler data.
        os.kill(p.pid, signal.SIGINT)
        # Wait for profiling data to be written.
        time.sleep(0.1)

    # Allow the process one second to exit gracefully.
    p.terminate()
    timer = threading.Timer(1, lambda p: p.kill(), [p])
    try:
        timer.start()
        p.wait()
    finally:
        timer.cancel()

    if p.poll() is not None:
        return True

    # If the process did not exit within one second, force kill it.
    p.kill()
    if p.poll() is not None:
        return True

    # The process was not killed for some reason.
    return False


def cleanup():
    """When running in local mode, shutdown the Ray processes.

    This method is used to shutdown processes that were started with
    services.start_ray_head(). It kills all scheduler, object store, and worker
    processes that were started by this services module. Driver processes are
    started and disconnected by worker.py.
    """
    successfully_shut_down = True
    # Terminate the processes in reverse order.
    for process_type in all_processes.keys():
        # Kill all of the processes of a certain type.
        for p in all_processes[process_type]:
            success = kill_process(p)
            successfully_shut_down = successfully_shut_down and success
        # Reset the list of processes of this type.
        all_processes[process_type] = []
    if not successfully_shut_down:
        print("Ray did not shut down properly.")


def all_processes_alive(exclude=[]):
    """Check if all of the processes are still alive.

    Args:
        exclude: Don't check the processes whose types are in this list.
    """
    for process_type, processes in all_processes.items():
        # Note that p.poll() returns the exit code that the process exited
        # with, so an exit code of None indicates that the process is still
        # alive.
        processes_alive = [p.poll() is None for p in processes]
        if (not all(processes_alive) and process_type not in exclude):
            print("A process of type {} has died.".format(process_type))
            return False
    return True


def address_to_ip(address):
    """Convert a hostname to a numerical IP addresses in an address.

    This should be a no-op if address already contains an actual numerical IP
    address.

    Args:
        address: This can be either a string containing a hostname (or an IP
            address) and a port or it can be just an IP address.

    Returns:
        The same address but with the hostname replaced by a numerical IP
            address.
    """
    address_parts = address.split(":")
    ip_address = socket.gethostbyname(address_parts[0])
    # Make sure localhost isn't resolved to the loopback ip
    if ip_address == "127.0.0.1":
        ip_address = get_node_ip_address()
    return ":".join([ip_address] + address_parts[1:])


def get_node_ip_address(address="8.8.8.8:53"):
    """Determine the IP address of the local node.

    Args:
        address (str): The IP address and port of any known live service on the
            network you care about.

    Returns:
        The IP address of the current node.
    """
    ip_address, port = address.split(":")
    s = socket.socket(socket.AF_INET, socket.SOCK_DGRAM)
    try:
        # This command will raise an exception if there is no internet
        # connection.
        s.connect((ip_address, int(port)))
        node_ip_address = s.getsockname()[0]
    except Exception as e:
        node_ip_address = "127.0.0.1"

    return node_ip_address


def record_log_files_in_redis(redis_address, node_ip_address, log_files):
    """Record in Redis that a new log file has been created.

    This is used so that each log monitor can check Redis and figure out which
    log files it is reponsible for monitoring.

    Args:
        redis_address: The address of the redis server.
        node_ip_address: The IP address of the node that the log file exists
            on.
        log_files: A list of file handles for the log files. If one of the file
            handles is None, we ignore it.
    """
    for log_file in log_files:
        if log_file is not None:
            redis_ip_address, redis_port = redis_address.split(":")
            redis_client = redis.StrictRedis(
                host=redis_ip_address, port=redis_port)
            # The name of the key storing the list of log filenames for this IP
            # address.
            log_file_list_key = "LOG_FILENAMES:{}".format(node_ip_address)
            redis_client.rpush(log_file_list_key, log_file.name)


def create_redis_client(redis_address):
    """Create a Redis client.

    Args:
        The IP address and port of the Redis server.

    Returns:
        A Redis client.
    """
    redis_ip_address, redis_port = redis_address.split(":")
    # For this command to work, some other client (on the same machine
    # as Redis) must have run "CONFIG SET protected-mode no".
    return redis.StrictRedis(host=redis_ip_address, port=int(redis_port))


def wait_for_redis_to_start(redis_ip_address, redis_port, num_retries=5):
    """Wait for a Redis server to be available.

    This is accomplished by creating a Redis client and sending a random
    command to the server until the command gets through.

    Args:
        redis_ip_address (str): The IP address of the redis server.
        redis_port (int): The port of the redis server.
        num_retries (int): The number of times to try connecting with redis.
            The client will sleep for one second between attempts.

    Raises:
        Exception: An exception is raised if we could not connect with Redis.
    """
    redis_client = redis.StrictRedis(host=redis_ip_address, port=redis_port)
    # Wait for the Redis server to start.
    counter = 0
    while counter < num_retries:
        try:
            # Run some random command and see if it worked.
            print("Waiting for redis server at {}:{} to respond...".format(
                redis_ip_address, redis_port))
            redis_client.client_list()
        except redis.ConnectionError as e:
            # Wait a little bit.
            time.sleep(1)
            print("Failed to connect to the redis server, retrying.")
            counter += 1
        else:
            break
    if counter == num_retries:
        raise Exception("Unable to connect to Redis. If the Redis instance is "
                        "on a different machine, check that your firewall is "
                        "configured properly.")


def _autodetect_num_gpus():
    """Attempt to detect the number of GPUs on this machine.

    TODO(rkn): This currently assumes Nvidia GPUs and Linux.

    Returns:
        The number of GPUs if any were detected, otherwise 0.
    """
    proc_gpus_path = "/proc/driver/nvidia/gpus"
    if os.path.isdir(proc_gpus_path):
        return len(os.listdir(proc_gpus_path))
    return 0


def _compute_version_info():
    """Compute the versions of Python, pyarrow, and Ray.

    Returns:
        A tuple containing the version information.
    """
    ray_version = ray.__version__
    python_version = ".".join(map(str, sys.version_info[:3]))
    pyarrow_version = pyarrow.__version__
    return (ray_version, python_version, pyarrow_version)


def _put_version_info_in_redis(redis_client):
    """Store version information in Redis.

    This will be used to detect if workers or drivers are started using
    different versions of Python, pyarrow, or Ray.

    Args:
        redis_client: A client for the primary Redis shard.
    """
    redis_client.set("VERSION_INFO", json.dumps(_compute_version_info()))


def check_version_info(redis_client):
    """Check if various version info of this process is correct.

    This will be used to detect if workers or drivers are started using
    different versions of Python, pyarrow, or Ray. If the version
    information is not present in Redis, then no check is done.

    Args:
        redis_client: A client for the primary Redis shard.

    Raises:
        Exception: An exception is raised if there is a version mismatch.
    """
    redis_reply = redis_client.get("VERSION_INFO")

    # Don't do the check if there is no version information in Redis. This
    # is to make it easier to do things like start the processes by hand.
    if redis_reply is None:
        return

    true_version_info = tuple(json.loads(redis_reply.decode("ascii")))
    version_info = _compute_version_info()
    if version_info != true_version_info:
        node_ip_address = ray.services.get_node_ip_address()
        error_message = ("Version mismatch: The cluster was started with:\n"
                         "    Ray: " + true_version_info[0] + "\n"
                         "    Python: " + true_version_info[1] + "\n"
                         "    Pyarrow: " + str(true_version_info[2]) + "\n"
                         "This process on node " + node_ip_address +
                         " was started with:" + "\n"
                         "    Ray: " + version_info[0] + "\n"
                         "    Python: " + version_info[1] + "\n"
                         "    Pyarrow: " + str(version_info[2]))
        if version_info[:2] != true_version_info[:2]:
            raise Exception(error_message)
        else:
            print(error_message)


def start_credis(node_ip_address,
                 redis_address,
                 port=None,
                 redirect_output=False,
                 cleanup=True):
    """Start the credis global state store.

    Credis is a chain replicated reliable redis store. It consists
    of one master process that acts as a controller and a number of
    chain members (currently two, the head and the tail).

    Args:
        node_ip_address: The IP address of the current node. This is only used
            for recording the log filenames in Redis.
        redis_address (str): The IP address and port of the primary redis
            server.
        port (int): If provided, the primary Redis shard will be started on
            this port.
        redirect_output (bool): True if output should be redirected to a file
            and false otherwise.
        cleanup (bool): True if using Ray in local mode. If cleanup is true,
            then all Redis processes started by this method will be killed by
            services.cleanup() when the Python process that imported services
            exits.

    Returns:
        The address (ip_address:port) of the credis master process.
    """

    components = ["credis_master", "credis_head", "credis_tail"]
    modules = [
        CREDIS_MASTER_MODULE, CREDIS_MEMBER_MODULE, CREDIS_MEMBER_MODULE
    ]
    ports = []

    for i, component in enumerate(components):
        stdout_file, stderr_file = new_log_files(component, redirect_output)

        new_port, _ = start_redis_instance(
            node_ip_address=node_ip_address,
            port=port,
            stdout_file=stdout_file,
            stderr_file=stderr_file,
            cleanup=cleanup,
            module=modules[i],
            executable=CREDIS_EXECUTABLE)

        ports.append(new_port)

    [master_port, head_port, tail_port] = ports

    # Connect the members to the master

    master_client = redis.StrictRedis(host=node_ip_address, port=master_port)
    master_client.execute_command("MASTER.ADD", node_ip_address, head_port)
    master_client.execute_command("MASTER.ADD", node_ip_address, tail_port)

    credis_address = address(node_ip_address, master_port)

    # Register credis master in redis
    redis_ip_address, redis_port = redis_address.split(":")
    redis_client = redis.StrictRedis(host=redis_ip_address, port=redis_port)
    redis_client.set("credis_address", credis_address)

    return credis_address


def start_redis(node_ip_address,
                port=None,
                redis_shard_ports=None,
                num_redis_shards=1,
                redis_max_clients=None,
                redirect_output=False,
                redirect_worker_output=False,
                cleanup=True):
    """Start the Redis global state store.

    Args:
        node_ip_address: The IP address of the current node. This is only used
            for recording the log filenames in Redis.
        port (int): If provided, the primary Redis shard will be started on
            this port.
        redis_shard_ports: A list of the ports to use for the non-primary Redis
            shards.
        num_redis_shards (int): If provided, the number of Redis shards to
            start, in addition to the primary one. The default value is one
            shard.
        redis_max_clients: If this is provided, Ray will attempt to configure
            Redis with this maxclients number.
        redirect_output (bool): True if output should be redirected to a file
            and false otherwise.
        redirect_worker_output (bool): True if worker output should be
            redirected to a file and false otherwise. Workers will have access
            to this value when they start up.
        cleanup (bool): True if using Ray in local mode. If cleanup is true,
            then all Redis processes started by this method will be killed by
            services.cleanup() when the Python process that imported services
            exits.

    Returns:
        A tuple of the address for the primary Redis shard and a list of
            addresses for the remaining shards.
    """
    redis_stdout_file, redis_stderr_file = new_log_files(
        "redis", redirect_output)

    if redis_shard_ports is None:
        redis_shard_ports = num_redis_shards * [None]
    elif len(redis_shard_ports) != num_redis_shards:
        raise Exception("The number of Redis shard ports does not match the "
                        "number of Redis shards.")

    assigned_port, _ = start_redis_instance(
        node_ip_address=node_ip_address,
        port=port,
        redis_max_clients=redis_max_clients,
        stdout_file=redis_stdout_file,
        stderr_file=redis_stderr_file,
        cleanup=cleanup)
    if port is not None:
        assert assigned_port == port
    port = assigned_port
    redis_address = address(node_ip_address, port)

    # Register the number of Redis shards in the primary shard, so that clients
    # know how many redis shards to expect under RedisShards.
    redis_client = redis.StrictRedis(host=node_ip_address, port=port)
    redis_client.set("NumRedisShards", str(num_redis_shards))

    # Put the redirect_worker_output bool in the Redis shard so that workers
    # can access it and know whether or not to redirect their output.
    redis_client.set("RedirectOutput", 1 if redirect_worker_output else 0)

    # Store version information in the primary Redis shard.
    _put_version_info_in_redis(redis_client)

    # Start other Redis shards. Each Redis shard logs to a separate file,
    # prefixed by "redis-<shard number>".
    redis_shards = []
    for i in range(num_redis_shards):
        redis_stdout_file, redis_stderr_file = new_log_files(
            "redis-{}".format(i), redirect_output)
        redis_shard_port, _ = start_redis_instance(
            node_ip_address=node_ip_address,
            port=redis_shard_ports[i],
            redis_max_clients=redis_max_clients,
            stdout_file=redis_stdout_file,
            stderr_file=redis_stderr_file,
            cleanup=cleanup)
        if redis_shard_ports[i] is not None:
            assert redis_shard_port == redis_shard_ports[i]
        shard_address = address(node_ip_address, redis_shard_port)
        redis_shards.append(shard_address)
        # Store redis shard information in the primary redis shard.
        redis_client.rpush("RedisShards", shard_address)

    return redis_address, redis_shards


def start_redis_instance(node_ip_address="127.0.0.1",
                         port=None,
                         redis_max_clients=None,
                         num_retries=20,
                         stdout_file=None,
                         stderr_file=None,
                         cleanup=True,
                         executable=REDIS_EXECUTABLE,
                         module=REDIS_MODULE):
    """Start a single Redis server.

    Args:
        node_ip_address (str): The IP address of the current node. This is only
            used for recording the log filenames in Redis.
        port (int): If provided, start a Redis server with this port.
        redis_max_clients: If this is provided, Ray will attempt to configure
            Redis with this maxclients number.
        num_retries (int): The number of times to attempt to start Redis. If a
            port is provided, this defaults to 1.
        stdout_file: A file handle opened for writing to redirect stdout to. If
            no redirection should happen, then this should be None.
        stderr_file: A file handle opened for writing to redirect stderr to. If
            no redirection should happen, then this should be None.
        cleanup (bool): True if using Ray in local mode. If cleanup is true,
            then this process will be killed by serices.cleanup() when the
            Python process that imported services exits.
        executable (str): Full path tho the redis-server executable.
        module (str): Full path to the redis module that will be loaded in this
            redis server.

    Returns:
        A tuple of the port used by Redis and a handle to the process that was
            started. If a port is passed in, then the returned port value is
            the same.

    Raises:
        Exception: An exception is raised if Redis could not be started.
    """
    assert os.path.isfile(executable)
    assert os.path.isfile(module)
    counter = 0
    if port is not None:
        # If a port is specified, then try only once to connect.
        num_retries = 1
    else:
        port = new_port()
    while counter < num_retries:
        if counter > 0:
            print("Redis failed to start, retrying now.")
        p = subprocess.Popen(
            [
                executable, "--port",
                str(port), "--loglevel", "warning", "--loadmodule", module
            ],
            stdout=stdout_file,
            stderr=stderr_file)
        time.sleep(0.1)
        # Check if Redis successfully started (or at least if it the executable
        # did not exit within 0.1 seconds).
        if p.poll() is None:
            if cleanup:
                all_processes[PROCESS_TYPE_REDIS_SERVER].append(p)
            break
        port = new_port()
        counter += 1
    if counter == num_retries:
        raise Exception("Couldn't start Redis.")

    # Create a Redis client just for configuring Redis.
    redis_client = redis.StrictRedis(host="127.0.0.1", port=port)
    # Wait for the Redis server to start.
    wait_for_redis_to_start("127.0.0.1", port)
    # Configure Redis to generate keyspace notifications. TODO(rkn): Change
    # this to only generate notifications for the export keys.
    redis_client.config_set("notify-keyspace-events", "Kl")
    # Configure Redis to not run in protected mode so that processes on other
    # hosts can connect to it. TODO(rkn): Do this in a more secure way.
    redis_client.config_set("protected-mode", "no")
    # If redis_max_clients is provided, attempt to raise the number of maximum
    # number of Redis clients.
    if redis_max_clients is not None:
        redis_client.config_set("maxclients", str(redis_max_clients))
    else:
        # If redis_max_clients is not provided, determine the current ulimit.
        # We will use this to attempt to raise the maximum number of Redis
        # clients.
        current_max_clients = int(
            redis_client.config_get("maxclients")["maxclients"])
        # The below command should be the same as doing ulimit -n.
        ulimit_n = resource.getrlimit(resource.RLIMIT_NOFILE)[0]
        # The quantity redis_client_buffer appears to be the required buffer
        # between the maximum number of redis clients and ulimit -n. That is,
        # if ulimit -n returns 10000, then we can set maxclients to
        # 10000 - redis_client_buffer.
        redis_client_buffer = 32
        if current_max_clients < ulimit_n - redis_client_buffer:
            redis_client.config_set("maxclients",
                                    ulimit_n - redis_client_buffer)

    # Increase the hard and soft limits for the redis client pubsub buffer to
    # 128MB. This is a hack to make it less likely for pubsub messages to be
    # dropped and for pubsub connections to therefore be killed.
    cur_config = (redis_client.config_get("client-output-buffer-limit")[
        "client-output-buffer-limit"])
    cur_config_list = cur_config.split()
    assert len(cur_config_list) == 12
    cur_config_list[8:] = ["pubsub", "134217728", "134217728", "60"]
    redis_client.config_set("client-output-buffer-limit",
                            " ".join(cur_config_list))
    # Put a time stamp in Redis to indicate when it was started.
    redis_client.set("redis_start_time", time.time())
    # Record the log files in Redis.
    record_log_files_in_redis(
        address(node_ip_address, port), node_ip_address,
        [stdout_file, stderr_file])
    return port, p


def start_log_monitor(redis_address,
                      node_ip_address,
                      stdout_file=None,
                      stderr_file=None,
                      cleanup=cleanup):
    """Start a log monitor process.

    Args:
        redis_address (str): The address of the Redis instance.
        node_ip_address (str): The IP address of the node that this log monitor
            is running on.
        stdout_file: A file handle opened for writing to redirect stdout to. If
            no redirection should happen, then this should be None.
        stderr_file: A file handle opened for writing to redirect stderr to. If
            no redirection should happen, then this should be None.
        cleanup (bool): True if using Ray in local mode. If cleanup is true,
            then this process will be killed by services.cleanup() when the
            Python process that imported services exits.
    """
    log_monitor_filepath = os.path.join(
        os.path.dirname(os.path.abspath(__file__)), "log_monitor.py")
    p = subprocess.Popen(
        [
            sys.executable, "-u", log_monitor_filepath, "--redis-address",
            redis_address, "--node-ip-address", node_ip_address
        ],
        stdout=stdout_file,
        stderr=stderr_file)
    if cleanup:
        all_processes[PROCESS_TYPE_LOG_MONITOR].append(p)
    record_log_files_in_redis(redis_address, node_ip_address,
                              [stdout_file, stderr_file])


def start_global_scheduler(redis_address,
                           node_ip_address,
                           stdout_file=None,
                           stderr_file=None,
                           cleanup=True):
    """Start a global scheduler process.

    Args:
        redis_address (str): The address of the Redis instance.
        node_ip_address: The IP address of the node that this scheduler will
            run on.
        stdout_file: A file handle opened for writing to redirect stdout to. If
            no redirection should happen, then this should be None.
        stderr_file: A file handle opened for writing to redirect stderr to. If
            no redirection should happen, then this should be None.
        cleanup (bool): True if using Ray in local mode. If cleanup is true,
            then this process will be killed by services.cleanup() when the
            Python process that imported services exits.
    """
    p = global_scheduler.start_global_scheduler(
        redis_address,
        node_ip_address,
        stdout_file=stdout_file,
        stderr_file=stderr_file)
    if cleanup:
        all_processes[PROCESS_TYPE_GLOBAL_SCHEDULER].append(p)
    record_log_files_in_redis(redis_address, node_ip_address,
                              [stdout_file, stderr_file])


def start_ui(redis_address, stdout_file=None, stderr_file=None, cleanup=True):
    """Start a UI process.

    Args:
        redis_address: The address of the primary Redis shard.
        stdout_file: A file handle opened for writing to redirect stdout to. If
            no redirection should happen, then this should be None.
        stderr_file: A file handle opened for writing to redirect stderr to. If
            no redirection should happen, then this should be None.
        cleanup (bool): True if using Ray in local mode. If cleanup is true,
            then this process will be killed by services.cleanup() when the
            Python process that imported services exits.
    """
    new_env = os.environ.copy()
    notebook_filepath = os.path.join(
        os.path.dirname(os.path.abspath(__file__)), "WebUI.ipynb")
    # We copy the notebook file so that the original doesn't get modified by
    # the user.
    random_ui_id = random.randint(0, 100000)
    new_notebook_filepath = "/tmp/raylogs/ray_ui{}.ipynb".format(random_ui_id)
    new_notebook_directory = os.path.dirname(new_notebook_filepath)
    shutil.copy(notebook_filepath, new_notebook_filepath)
    port = 8888
    while True:
        try:
            port_test_socket = socket.socket()
            port_test_socket.bind(("127.0.0.1", port))
            port_test_socket.close()
            break
        except socket.error:
            port += 1
    new_env = os.environ.copy()
    new_env["REDIS_ADDRESS"] = redis_address
    # We generate the token used for authentication ourselves to avoid
    # querying the jupyter server.
    token = binascii.hexlify(os.urandom(24)).decode("ascii")
    command = [
        "jupyter", "notebook", "--no-browser", "--port={}".format(port),
        "--NotebookApp.iopub_data_rate_limit=10000000000",
        "--NotebookApp.open_browser=False",
        "--NotebookApp.token={}".format(token)
    ]
    # If the user is root, add the --allow-root flag.
    if os.geteuid() == 0:
        command.append("--allow-root")

    try:
        ui_process = subprocess.Popen(
            command,
            env=new_env,
            cwd=new_notebook_directory,
            stdout=stdout_file,
            stderr=stderr_file)
    except Exception:
        print("Failed to start the UI, you may need to run "
              "'pip install jupyter'.")
    else:
        if cleanup:
            all_processes[PROCESS_TYPE_WEB_UI].append(ui_process)
        webui_url = ("http://localhost:{}/notebooks/ray_ui{}.ipynb?token={}"
                     .format(port, random_ui_id, token))
        print("\n" + "=" * 70)
        print("View the web UI at {}".format(webui_url))
        print("=" * 70 + "\n")
        return webui_url


def check_and_update_resources(resources):
    """Sanity check a resource dictionary and add sensible defaults.

    Args:
        resources: A dictionary mapping resource names to resource quantities.

    Returns:
        A new resource dictionary.
    """
    if resources is None:
        resources = {}
    resources = resources.copy()
    if "CPU" not in resources:
        # By default, use the number of hardware execution threads for the
        # number of cores.
        resources["CPU"] = psutil.cpu_count()

    # See if CUDA_VISIBLE_DEVICES has already been set.
    gpu_ids = ray.utils.get_cuda_visible_devices()

    # Check that the number of GPUs that the local scheduler wants doesn't
    # excede the amount allowed by CUDA_VISIBLE_DEVICES.
    if ("GPU" in resources and gpu_ids is not None
            and resources["GPU"] > len(gpu_ids)):
        raise Exception("Attempting to start local scheduler with {} GPUs, "
                        "but CUDA_VISIBLE_DEVICES contains {}.".format(
                            resources["GPU"], gpu_ids))

    if "GPU" not in resources:
        # Try to automatically detect the number of GPUs.
        resources["GPU"] = _autodetect_num_gpus()
        # Don't use more GPUs than allowed by CUDA_VISIBLE_DEVICES.
        if gpu_ids is not None:
            resources["GPU"] = min(resources["GPU"], len(gpu_ids))

    # Check types.
    for _, resource_quantity in resources.items():
        assert (isinstance(resource_quantity, int)
                or isinstance(resource_quantity, float))

    return resources


def start_local_scheduler(redis_address,
                          node_ip_address,
                          plasma_store_name,
                          plasma_manager_name,
                          worker_path,
                          plasma_address=None,
                          stdout_file=None,
                          stderr_file=None,
                          cleanup=True,
                          resources=None,
                          num_workers=0):
    """Start a local scheduler process.

    Args:
        redis_address (str): The address of the Redis instance.
        node_ip_address (str): The IP address of the node that this local
            scheduler is running on.
        plasma_store_name (str): The name of the plasma store socket to connect
            to.
        plasma_manager_name (str): The name of the plasma manager socket to
            connect to.
        worker_path (str): The path of the script to use when the local
            scheduler starts up new workers.
        stdout_file: A file handle opened for writing to redirect stdout to. If
            no redirection should happen, then this should be None.
        stderr_file: A file handle opened for writing to redirect stderr to. If
            no redirection should happen, then this should be None.
        cleanup (bool): True if using Ray in local mode. If cleanup is true,
            then this process will be killed by serices.cleanup() when the
            Python process that imported services exits.
        resources: A dictionary mapping the name of a resource to the available
            quantity of that resource.
        num_workers (int): The number of workers that the local scheduler
            should start.

    Return:
        The name of the local scheduler socket.
    """
    resources = check_and_update_resources(resources)

    print("Starting local scheduler with the following resources: {}."
          .format(resources))
    local_scheduler_name, p = ray.local_scheduler.start_local_scheduler(
        plasma_store_name,
        plasma_manager_name,
        worker_path=worker_path,
        node_ip_address=node_ip_address,
        redis_address=redis_address,
        plasma_address=plasma_address,
        use_profiler=RUN_LOCAL_SCHEDULER_PROFILER,
        stdout_file=stdout_file,
        stderr_file=stderr_file,
        static_resources=resources,
        num_workers=num_workers)
    if cleanup:
        all_processes[PROCESS_TYPE_LOCAL_SCHEDULER].append(p)
    record_log_files_in_redis(redis_address, node_ip_address,
                              [stdout_file, stderr_file])
    return local_scheduler_name


def start_raylet(redis_address,
                 node_ip_address,
                 plasma_store_name,
                 worker_path,
                 resources=None,
                 num_workers=0,
                 stdout_file=None,
                 stderr_file=None,
                 cleanup=True,
                 max_sends=2,
                 max_receives=2,
                 object_chunk_size=100000000):
    """Start a raylet, which is a combined local scheduler and object manager.

    Args:
        redis_address (str): The address of the Redis instance.
        node_ip_address (str): The IP address of the node that this local
            scheduler is running on.
        plasma_store_name (str): The name of the plasma store socket to connect
            to.
        worker_path (str): The path of the script to use when the local
            scheduler starts up new workers.
        stdout_file: A file handle opened for writing to redirect stdout to. If
            no redirection should happen, then this should be None.
        stderr_file: A file handle opened for writing to redirect stderr to. If
            no redirection should happen, then this should be None.
        cleanup (bool): True if using Ray in local mode. If cleanup is true,
            then this process will be killed by serices.cleanup() when the
            Python process that imported services exits.

    Returns:
        The raylet socket name.
    """
    static_resources = check_and_update_resources(resources)

    # Format the resource argument in a form like 'CPU,1.0,GPU,0,Custom,3'.
    resource_argument = ",".join([
        "{},{}".format(resource_name, resource_value)
        for resource_name, resource_value in zip(static_resources.keys(),
                                                 static_resources.values())
    ])

    gcs_ip_address, gcs_port = redis_address.split(":")
    raylet_name = "/tmp/raylet{}".format(random_name())

    # Create the command that the Raylet will use to start workers.
    start_worker_command = ("{} {} "
                            "--node-ip-address={} "
                            "--object-store-name={} "
                            "--raylet-name={} "
                            "--redis-address={}".format(
                                sys.executable, worker_path, node_ip_address,
                                plasma_store_name, raylet_name, redis_address))

    command = [
        RAYLET_EXECUTABLE,
        raylet_name,
        plasma_store_name,
        node_ip_address,
        gcs_ip_address,
        gcs_port,
        str(num_workers),
        start_worker_command,
        resource_argument,
        str(max_sends),
        str(max_receives),
        str(object_chunk_size)
    ]
<<<<<<< HEAD
    modified_env = os.environ.copy()
    modified_env["LD_PRELOAD"] = "/usr/lib/libprofiler.so"
    modified_env["CPUPROFILE"] = "/tmp/pprof.out"
    pid = subprocess.Popen(command, stdout=stdout_file, stderr=stderr_file, env=modified_env)
    # pid = subprocess.Popen(command, stdout=stdout_file, stderr=stderr_file)
=======
    print(command)
    pid = subprocess.Popen(command, stdout=stdout_file, stderr=stderr_file)
>>>>>>> 4a3eee01

    if cleanup:
        all_processes[PROCESS_TYPE_RAYLET].append(pid)
    record_log_files_in_redis(redis_address, node_ip_address,
                              [stdout_file, stderr_file])

    return raylet_name


def start_objstore(node_ip_address,
                   redis_address,
                   object_manager_port=None,
                   store_stdout_file=None,
                   store_stderr_file=None,
                   manager_stdout_file=None,
                   manager_stderr_file=None,
                   objstore_memory=None,
                   cleanup=True,
                   plasma_directory=None,
                   huge_pages=False,
                   use_raylet=False):
    """This method starts an object store process.

    Args:
        node_ip_address (str): The IP address of the node running the object
            store.
        redis_address (str): The address of the Redis instance to connect to.
        object_manager_port (int): The port to use for the object manager. If
            this is not provided, one will be generated randomly.
        store_stdout_file: A file handle opened for writing to redirect stdout
            to. If no redirection should happen, then this should be None.
        store_stderr_file: A file handle opened for writing to redirect stderr
            to. If no redirection should happen, then this should be None.
        manager_stdout_file: A file handle opened for writing to redirect
            stdout to. If no redirection should happen, then this should be
            None.
        manager_stderr_file: A file handle opened for writing to redirect
            stderr to. If no redirection should happen, then this should be
            None.
        objstore_memory: The amount of memory (in bytes) to start the object
            store with.
        cleanup (bool): True if using Ray in local mode. If cleanup is true,
            then this process will be killed by serices.cleanup() when the
            Python process that imported services exits.
        plasma_directory: A directory where the Plasma memory mapped files will
            be created.
        huge_pages: Boolean flag indicating whether to start the Object
            Store with hugetlbfs support. Requires plasma_directory.
        use_raylet: True if the new raylet code path should be used. This is
            not supported yet.

    Return:
        A tuple of the Plasma store socket name, the Plasma manager socket
            name, and the plasma manager port.
    """
    if objstore_memory is None:
        # Compute a fraction of the system memory for the Plasma store to use.
        system_memory = psutil.virtual_memory().total
        if sys.platform == "linux" or sys.platform == "linux2":
            # On linux we use /dev/shm, its size is half the size of the
            # physical memory. To not overflow it, we set the plasma memory
            # limit to 0.4 times the size of the physical memory.
            objstore_memory = int(system_memory * 0.4)
            # Compare the requested memory size to the memory available in
            # /dev/shm.
            shm_fd = os.open("/dev/shm", os.O_RDONLY)
            try:
                shm_fs_stats = os.fstatvfs(shm_fd)
                # The value shm_fs_stats.f_bsize is the block size and the
                # value shm_fs_stats.f_bavail is the number of available
                # blocks.
                shm_avail = shm_fs_stats.f_bsize * shm_fs_stats.f_bavail
                if objstore_memory > shm_avail:
                    print("Warning: Reducing object store memory because "
                          "/dev/shm has only {} bytes available. You may be "
                          "able to free up space by deleting files in "
                          "/dev/shm. If you are inside a Docker container, "
                          "you may need to pass an argument with the flag "
                          "'--shm-size' to 'docker run'.".format(shm_avail))
                    objstore_memory = int(shm_avail * 0.8)
            finally:
                os.close(shm_fd)
        else:
            objstore_memory = int(system_memory * 0.8)
    # Start the Plasma store.
    plasma_store_name, p1 = ray.plasma.start_plasma_store(
        plasma_store_memory=objstore_memory,
        use_profiler=RUN_PLASMA_STORE_PROFILER,
        stdout_file=store_stdout_file,
        stderr_file=store_stderr_file,
        plasma_directory=plasma_directory,
        huge_pages=huge_pages)
    # Start the plasma manager.
    if not use_raylet:
        if object_manager_port is not None:
            (plasma_manager_name, p2,
             plasma_manager_port) = ray.plasma.start_plasma_manager(
                 plasma_store_name,
                 redis_address,
                 plasma_manager_port=object_manager_port,
                 node_ip_address=node_ip_address,
                 num_retries=1,
                 run_profiler=RUN_PLASMA_MANAGER_PROFILER,
                 stdout_file=manager_stdout_file,
                 stderr_file=manager_stderr_file)
            assert plasma_manager_port == object_manager_port
        else:
            (plasma_manager_name, p2,
             plasma_manager_port) = ray.plasma.start_plasma_manager(
                 plasma_store_name,
                 redis_address,
                 node_ip_address=node_ip_address,
                 run_profiler=RUN_PLASMA_MANAGER_PROFILER,
                 stdout_file=manager_stdout_file,
                 stderr_file=manager_stderr_file)
    else:
        plasma_manager_port = None
        plasma_manager_name = None

    if cleanup:
        all_processes[PROCESS_TYPE_PLASMA_STORE].append(p1)
    record_log_files_in_redis(redis_address, node_ip_address,
                              [store_stdout_file, store_stderr_file])
    if not use_raylet:
        if cleanup:
            all_processes[PROCESS_TYPE_PLASMA_MANAGER].append(p2)
        record_log_files_in_redis(redis_address, node_ip_address,
                                  [manager_stdout_file, manager_stderr_file])

    return ObjectStoreAddress(plasma_store_name, plasma_manager_name,
                              plasma_manager_port)


def start_worker(node_ip_address,
                 object_store_name,
                 object_store_manager_name,
                 local_scheduler_name,
                 redis_address,
                 worker_path,
                 stdout_file=None,
                 stderr_file=None,
                 cleanup=True):
    """This method starts a worker process.

    Args:
        node_ip_address (str): The IP address of the node that this worker is
            running on.
        object_store_name (str): The name of the object store.
        object_store_manager_name (str): The name of the object store manager.
        local_scheduler_name (str): The name of the local scheduler.
        redis_address (str): The address that the Redis server is listening on.
        worker_path (str): The path of the source code which the worker process
            will run.
        stdout_file: A file handle opened for writing to redirect stdout to. If
            no redirection should happen, then this should be None.
        stderr_file: A file handle opened for writing to redirect stderr to. If
            no redirection should happen, then this should be None.
        cleanup (bool): True if using Ray in local mode. If cleanup is true,
            then this process will be killed by services.cleanup() when the
            Python process that imported services exits. This is True by
            default.
    """
    command = [
        sys.executable, "-u", worker_path,
        "--node-ip-address=" + node_ip_address,
        "--object-store-name=" + object_store_name,
        "--object-store-manager-name=" + object_store_manager_name,
        "--local-scheduler-name=" + local_scheduler_name,
        "--redis-address=" + str(redis_address)
    ]
    p = subprocess.Popen(command, stdout=stdout_file, stderr=stderr_file)
    if cleanup:
        all_processes[PROCESS_TYPE_WORKER].append(p)
    record_log_files_in_redis(redis_address, node_ip_address,
                              [stdout_file, stderr_file])


def start_monitor(redis_address,
                  node_ip_address,
                  stdout_file=None,
                  stderr_file=None,
                  cleanup=True,
                  autoscaling_config=None):
    """Run a process to monitor the other processes.

    Args:
        redis_address (str): The address that the Redis server is listening on.
        node_ip_address: The IP address of the node that this process will run
            on.
        stdout_file: A file handle opened for writing to redirect stdout to. If
            no redirection should happen, then this should be None.
        stderr_file: A file handle opened for writing to redirect stderr to. If
            no redirection should happen, then this should be None.
        cleanup (bool): True if using Ray in local mode. If cleanup is true,
            then this process will be killed by services.cleanup() when the
            Python process that imported services exits. This is True by
            default.
        autoscaling_config: path to autoscaling config file.
    """
    monitor_path = os.path.join(
        os.path.dirname(os.path.abspath(__file__)), "monitor.py")
    command = [
        sys.executable, "-u", monitor_path,
        "--redis-address=" + str(redis_address)
    ]
    if autoscaling_config:
        command.append("--autoscaling-config=" + str(autoscaling_config))
    p = subprocess.Popen(command, stdout=stdout_file, stderr=stderr_file)
    if cleanup:
        all_processes[PROCESS_TYPE_MONITOR].append(p)
    record_log_files_in_redis(redis_address, node_ip_address,
                              [stdout_file, stderr_file])


def start_raylet_monitor(redis_address,
                         stdout_file=None,
                         stderr_file=None,
                         cleanup=True):
    """Run a process to monitor the other processes.

    Args:
        redis_address (str): The address that the Redis server is listening on.
        stdout_file: A file handle opened for writing to redirect stdout to. If
            no redirection should happen, then this should be None.
        stderr_file: A file handle opened for writing to redirect stderr to. If
            no redirection should happen, then this should be None.
        cleanup (bool): True if using Ray in local mode. If cleanup is true,
            then this process will be killed by services.cleanup() when the
            Python process that imported services exits. This is True by
            default.
    """
    gcs_ip_address, gcs_port = redis_address.split(":")
    command = [RAYLET_MONITOR_EXECUTABLE, gcs_ip_address, gcs_port]
    p = subprocess.Popen(command, stdout=stdout_file, stderr=stderr_file)
    if cleanup:
        all_processes[PROCESS_TYPE_MONITOR].append(p)


def start_ray_processes(address_info=None,
                        node_ip_address="127.0.0.1",
                        redis_port=None,
                        redis_shard_ports=None,
                        num_workers=None,
                        num_local_schedulers=1,
                        object_store_memory=None,
                        num_redis_shards=1,
                        redis_max_clients=None,
                        worker_path=None,
                        cleanup=True,
                        redirect_worker_output=False,
                        redirect_output=False,
                        include_global_scheduler=False,
                        include_log_monitor=False,
                        include_webui=False,
                        start_workers_from_local_scheduler=True,
                        resources=None,
                        plasma_directory=None,
                        huge_pages=False,
                        autoscaling_config=None,
                        use_raylet=False,
                        max_sends=2,
                        max_receives=2,
                        object_chunk_size=100000000):
    """Helper method to start Ray processes.

    Args:
        address_info (dict): A dictionary with address information for
            processes that have already been started. If provided, address_info
            will be modified to include processes that are newly started.
        node_ip_address (str): The IP address of this node.
        redis_port (int): The port that the primary Redis shard should listen
            to. If None, then a random port will be chosen. If the key
            "redis_address" is in address_info, then this argument will be
            ignored.
        redis_shard_ports: A list of the ports to use for the non-primary Redis
            shards.
        num_workers (int): The number of workers to start.
        num_local_schedulers (int): The total number of local schedulers
            required. This is also the total number of object stores required.
            This method will start new instances of local schedulers and object
            stores until there are num_local_schedulers existing instances of
            each, including ones already registered with the given
            address_info.
        object_store_memory: The amount of memory (in bytes) to start the
            object store with.
        num_redis_shards: The number of Redis shards to start in addition to
            the primary Redis shard.
        redis_max_clients: If provided, attempt to configure Redis with this
            maxclients number.
        worker_path (str): The path of the source code that will be run by the
            worker.
        cleanup (bool): If cleanup is true, then the processes started here
            will be killed by services.cleanup() when the Python process that
            called this method exits.
        redirect_worker_output: True if the stdout and stderr of worker
            processes should be redirected to files.
        redirect_output (bool): True if stdout and stderr for non-worker
            processes should be redirected to files and false otherwise.
        include_global_scheduler (bool): If include_global_scheduler is True,
            then start a global scheduler process.
        include_log_monitor (bool): If True, then start a log monitor to
            monitor the log files for all processes on this node and push their
            contents to Redis.
        include_webui (bool): If True, then attempt to start the web UI. Note
            that this is only possible with Python 3.
        start_workers_from_local_scheduler (bool): If this flag is True, then
            start the initial workers from the local scheduler. Else, start
            them from Python.
        resources: A dictionary mapping resource name to the quantity of that
            resource.
        plasma_directory: A directory where the Plasma memory mapped files will
            be created.
        huge_pages: Boolean flag indicating whether to start the Object
            Store with hugetlbfs support. Requires plasma_directory.
        autoscaling_config: path to autoscaling config file.
        use_raylet: True if the new raylet code path should be used. This is
            not supported yet.

    Returns:
        A dictionary of the address information for the processes that were
            started.
    """
    print("Process STDOUT and STDERR is being redirected to /tmp/raylogs/.")

    if resources is None:
        resources = {}
    if not isinstance(resources, list):
        resources = num_local_schedulers * [resources]

    if num_workers is not None:
        workers_per_local_scheduler = num_local_schedulers * [num_workers]
    else:
        workers_per_local_scheduler = []
        for resource_dict in resources:
            cpus = resource_dict.get("CPU")
            workers_per_local_scheduler.append(cpus if cpus is not None else
                                               psutil.cpu_count())

    if address_info is None:
        address_info = {}
    address_info["node_ip_address"] = node_ip_address

    if worker_path is None:
        worker_path = os.path.join(
            os.path.dirname(os.path.abspath(__file__)),
            "workers/default_worker.py")

    # Start Redis if there isn't already an instance running. TODO(rkn): We are
    # suppressing the output of Redis because on Linux it prints a bunch of
    # warning messages when it starts up. Instead of suppressing the output, we
    # should address the warnings.
    redis_address = address_info.get("redis_address")
    redis_shards = address_info.get("redis_shards", [])
    if redis_address is None:
        redis_address, redis_shards = start_redis(
            node_ip_address,
            port=redis_port,
            redis_shard_ports=redis_shard_ports,
            num_redis_shards=num_redis_shards,
            redis_max_clients=redis_max_clients,
            redirect_output=True,
            redirect_worker_output=redirect_worker_output,
            cleanup=cleanup)
        address_info["redis_address"] = redis_address
        if "RAY_USE_NEW_GCS" in os.environ:
            credis_address = start_credis(
                node_ip_address, redis_address, cleanup=cleanup)
            address_info["credis_address"] = credis_address
        time.sleep(0.1)

        # Start monitoring the processes.
        monitor_stdout_file, monitor_stderr_file = new_log_files(
            "monitor", redirect_output)
        start_monitor(
            redis_address,
            node_ip_address,
            stdout_file=monitor_stdout_file,
            stderr_file=monitor_stderr_file,
            cleanup=cleanup,
            autoscaling_config=autoscaling_config)
        if use_raylet:
            start_raylet_monitor(
                redis_address,
                stdout_file=monitor_stdout_file,
                stderr_file=monitor_stderr_file,
                cleanup=cleanup)

    if redis_shards == []:
        # Get redis shards from primary redis instance.
        redis_ip_address, redis_port = redis_address.split(":")
        redis_client = redis.StrictRedis(
            host=redis_ip_address, port=redis_port)
        redis_shards = redis_client.lrange("RedisShards", start=0, end=-1)
        redis_shards = [shard.decode("ascii") for shard in redis_shards]
        address_info["redis_shards"] = redis_shards

    # Start the log monitor, if necessary.
    if include_log_monitor:
        log_monitor_stdout_file, log_monitor_stderr_file = new_log_files(
            "log_monitor", redirect_output=True)
        start_log_monitor(
            redis_address,
            node_ip_address,
            stdout_file=log_monitor_stdout_file,
            stderr_file=log_monitor_stderr_file,
            cleanup=cleanup)

    # Start the global scheduler, if necessary.
    if include_global_scheduler and not use_raylet:
        global_scheduler_stdout_file, global_scheduler_stderr_file = (
            new_log_files("global_scheduler", redirect_output))
        start_global_scheduler(
            redis_address,
            node_ip_address,
            stdout_file=global_scheduler_stdout_file,
            stderr_file=global_scheduler_stderr_file,
            cleanup=cleanup)

    # Initialize with existing services.
    if "object_store_addresses" not in address_info:
        address_info["object_store_addresses"] = []
    object_store_addresses = address_info["object_store_addresses"]
    if "local_scheduler_socket_names" not in address_info:
        address_info["local_scheduler_socket_names"] = []
    local_scheduler_socket_names = address_info["local_scheduler_socket_names"]
    if "raylet_socket_names" not in address_info:
        address_info["raylet_socket_names"] = []
    raylet_socket_names = address_info["raylet_socket_names"]

    # Get the ports to use for the object managers if any are provided.
    object_manager_ports = (address_info["object_manager_ports"] if
                            "object_manager_ports" in address_info else None)
    if not isinstance(object_manager_ports, list):
        object_manager_ports = num_local_schedulers * [object_manager_ports]
    assert len(object_manager_ports) == num_local_schedulers

    # Start any object stores that do not yet exist.
    for i in range(num_local_schedulers - len(object_store_addresses)):
        # Start Plasma.
        plasma_store_stdout_file, plasma_store_stderr_file = new_log_files(
            "plasma_store_{}".format(i), redirect_output)
        plasma_manager_stdout_file, plasma_manager_stderr_file = new_log_files(
            "plasma_manager_{}".format(i), redirect_output)
        object_store_address = start_objstore(
            node_ip_address,
            redis_address,
            object_manager_port=object_manager_ports[i],
            store_stdout_file=plasma_store_stdout_file,
            store_stderr_file=plasma_store_stderr_file,
            manager_stdout_file=plasma_manager_stdout_file,
            manager_stderr_file=plasma_manager_stderr_file,
            objstore_memory=object_store_memory,
            cleanup=cleanup,
            plasma_directory=plasma_directory,
            huge_pages=huge_pages,
            use_raylet=use_raylet)
        object_store_addresses.append(object_store_address)
        time.sleep(0.1)

    if not use_raylet:
        # Start any local schedulers that do not yet exist.
        for i in range(
                len(local_scheduler_socket_names), num_local_schedulers):
            # Connect the local scheduler to the object store at the same
            # index.
            object_store_address = object_store_addresses[i]
            plasma_address = "{}:{}".format(node_ip_address,
                                            object_store_address.manager_port)
            # Determine how many workers this local scheduler should start.
            if start_workers_from_local_scheduler:
                num_local_scheduler_workers = workers_per_local_scheduler[i]
                workers_per_local_scheduler[i] = 0
            else:
                # If we're starting the workers from Python, the local
                # scheduler should not start any workers.
                num_local_scheduler_workers = 0
            # Start the local scheduler. Note that if we do not wish to
            # redirect the worker output, then we cannot redirect the local
            # scheduler output.
            local_scheduler_stdout_file, local_scheduler_stderr_file = (
                new_log_files(
                    "local_scheduler_{}".format(i),
                    redirect_output=redirect_worker_output))
            local_scheduler_name = start_local_scheduler(
                redis_address,
                node_ip_address,
                object_store_address.name,
                object_store_address.manager_name,
                worker_path,
                plasma_address=plasma_address,
                stdout_file=local_scheduler_stdout_file,
                stderr_file=local_scheduler_stderr_file,
                cleanup=cleanup,
                resources=resources[i],
                num_workers=num_local_scheduler_workers)
            local_scheduler_socket_names.append(local_scheduler_name)

        # Make sure that we have exactly num_local_schedulers instances of
        # object stores and local schedulers.
        assert len(object_store_addresses) == num_local_schedulers
        assert len(local_scheduler_socket_names) == num_local_schedulers

    else:
        # Start any raylets that do not exist yet.
        for i in range(len(raylet_socket_names), num_local_schedulers):
            raylet_stdout_file, raylet_stderr_file = new_log_files(
                "raylet_{}".format(i), redirect_output=redirect_output)
            address_info["raylet_socket_names"].append(
                start_raylet(
                    redis_address,
                    node_ip_address,
                    object_store_addresses[i].name,
                    worker_path,
                    resources=resources[i],
                    num_workers=workers_per_local_scheduler[i],
                    stdout_file=raylet_stdout_file,
                    stderr_file=raylet_stderr_file,
                    cleanup=cleanup,
                    max_sends=max_sends,
                    max_receives=max_receives,
                    object_chunk_size=object_chunk_size))

    if not use_raylet:
        # Start any workers that the local scheduler has not already started.
        for i, num_local_scheduler_workers in enumerate(
                workers_per_local_scheduler):
            object_store_address = object_store_addresses[i]
            local_scheduler_name = local_scheduler_socket_names[i]
            for j in range(num_local_scheduler_workers):
                worker_stdout_file, worker_stderr_file = new_log_files(
                    "worker_{}_{}".format(i, j), redirect_output)
                start_worker(
                    node_ip_address,
                    object_store_address.name,
                    object_store_address.manager_name,
                    local_scheduler_name,
                    redis_address,
                    worker_path,
                    stdout_file=worker_stdout_file,
                    stderr_file=worker_stderr_file,
                    cleanup=cleanup)
                workers_per_local_scheduler[i] -= 1

        # Make sure that we've started all the workers.
        assert (sum(workers_per_local_scheduler) == 0)

    # Try to start the web UI.
    if include_webui:
        ui_stdout_file, ui_stderr_file = new_log_files(
            "webui", redirect_output=True)
        address_info["webui_url"] = start_ui(
            redis_address,
            stdout_file=ui_stdout_file,
            stderr_file=ui_stderr_file,
            cleanup=cleanup)
    else:
        address_info["webui_url"] = ""
    # Return the addresses of the relevant processes.
    return address_info


def start_ray_node(node_ip_address,
                   redis_address,
                   object_manager_ports=None,
                   num_workers=0,
                   num_local_schedulers=1,
                   object_store_memory=None,
                   worker_path=None,
                   cleanup=True,
                   redirect_worker_output=False,
                   redirect_output=False,
                   resources=None,
                   plasma_directory=None,
                   huge_pages=False,
                   use_raylet=False,
                   max_sends=2,
                   max_receives=2,
                   object_chunk_size=100000000):
    """Start the Ray processes for a single node.

    This assumes that the Ray processes on some master node have already been
    started.

    Args:
        node_ip_address (str): The IP address of this node.
        redis_address (str): The address of the Redis server.
        object_manager_ports (list): A list of the ports to use for the object
            managers. There should be one per object manager being started on
            this node (typically just one).
        num_workers (int): The number of workers to start.
        num_local_schedulers (int): The number of local schedulers to start.
            This is also the number of plasma stores and plasma managers to
            start.
        object_store_memory (int): The maximum amount of memory (in bytes) to
            let the plasma store use.
        worker_path (str): The path of the source code that will be run by the
            worker.
        cleanup (bool): If cleanup is true, then the processes started here
            will be killed by services.cleanup() when the Python process that
            called this method exits.
        redirect_worker_output: True if the stdout and stderr of worker
            processes should be redirected to files.
        redirect_output (bool): True if stdout and stderr for non-worker
            processes should be redirected to files and false otherwise.
        resources: A dictionary mapping resource name to the available quantity
            of that resource.
        plasma_directory: A directory where the Plasma memory mapped files will
            be created.
        huge_pages: Boolean flag indicating whether to start the Object
            Store with hugetlbfs support. Requires plasma_directory.
        use_raylet: True if the new raylet code path should be used. This is
            not supported yet.

    Returns:
        A dictionary of the address information for the processes that were
            started.
    """
    address_info = {
        "redis_address": redis_address,
        "object_manager_ports": object_manager_ports
    }
    return start_ray_processes(
        address_info=address_info,
        node_ip_address=node_ip_address,
        num_workers=num_workers,
        num_local_schedulers=num_local_schedulers,
        object_store_memory=object_store_memory,
        worker_path=worker_path,
        include_log_monitor=True,
        cleanup=cleanup,
        redirect_worker_output=redirect_worker_output,
        redirect_output=redirect_output,
        resources=resources,
        plasma_directory=plasma_directory,
        huge_pages=huge_pages,
        use_raylet=use_raylet,
        max_sends=max_sends,
        max_receives=max_receives,
        object_chunk_size=object_chunk_size)


def start_ray_head(address_info=None,
                   node_ip_address="127.0.0.1",
                   redis_port=None,
                   redis_shard_ports=None,
                   num_workers=0,
                   num_local_schedulers=1,
                   object_store_memory=None,
                   worker_path=None,
                   cleanup=True,
                   redirect_worker_output=False,
                   redirect_output=False,
                   start_workers_from_local_scheduler=True,
                   resources=None,
                   num_redis_shards=None,
                   redis_max_clients=None,
                   include_webui=True,
                   plasma_directory=None,
                   huge_pages=False,
                   autoscaling_config=None,
                   use_raylet=False,
                   max_sends=2,
                   max_receives=2,
                   object_chunk_size=100000000):
    """Start Ray in local mode.

    Args:
        address_info (dict): A dictionary with address information for
            processes that have already been started. If provided, address_info
            will be modified to include processes that are newly started.
        node_ip_address (str): The IP address of this node.
        redis_port (int): The port that the primary Redis shard should listen
            to. If None, then a random port will be chosen. If the key
            "redis_address" is in address_info, then this argument will be
            ignored.
        redis_shard_ports: A list of the ports to use for the non-primary Redis
            shards.
        num_workers (int): The number of workers to start.
        num_local_schedulers (int): The total number of local schedulers
            required. This is also the total number of object stores required.
            This method will start new instances of local schedulers and object
            stores until there are at least num_local_schedulers existing
            instances of each, including ones already registered with the given
            address_info.
        object_store_memory: The amount of memory (in bytes) to start the
            object store with.
        worker_path (str): The path of the source code that will be run by the
            worker.
        cleanup (bool): If cleanup is true, then the processes started here
            will be killed by services.cleanup() when the Python process that
            called this method exits.
        redirect_worker_output: True if the stdout and stderr of worker
            processes should be redirected to files.
        redirect_output (bool): True if stdout and stderr for non-worker
            processes should be redirected to files and false otherwise.
        start_workers_from_local_scheduler (bool): If this flag is True, then
            start the initial workers from the local scheduler. Else, start
            them from Python.
        resources: A dictionary mapping resource name to the available quantity
            of that resource.
        num_redis_shards: The number of Redis shards to start in addition to
            the primary Redis shard.
        redis_max_clients: If provided, attempt to configure Redis with this
            maxclients number.
        include_webui: True if the UI should be started and false otherwise.
        plasma_directory: A directory where the Plasma memory mapped files will
            be created.
        huge_pages: Boolean flag indicating whether to start the Object
            Store with hugetlbfs support. Requires plasma_directory.
        autoscaling_config: path to autoscaling config file.
        use_raylet: True if the new raylet code path should be used. This is
            not supported yet.

    Returns:
        A dictionary of the address information for the processes that were
            started.
    """
    num_redis_shards = 1 if num_redis_shards is None else num_redis_shards
    return start_ray_processes(
        address_info=address_info,
        node_ip_address=node_ip_address,
        redis_port=redis_port,
        redis_shard_ports=redis_shard_ports,
        num_workers=num_workers,
        num_local_schedulers=num_local_schedulers,
        object_store_memory=object_store_memory,
        worker_path=worker_path,
        cleanup=cleanup,
        redirect_worker_output=redirect_worker_output,
        redirect_output=redirect_output,
        include_global_scheduler=True,
        include_log_monitor=True,
        include_webui=include_webui,
        start_workers_from_local_scheduler=start_workers_from_local_scheduler,
        resources=resources,
        num_redis_shards=num_redis_shards,
        redis_max_clients=redis_max_clients,
        plasma_directory=plasma_directory,
        huge_pages=huge_pages,
        autoscaling_config=autoscaling_config,
        use_raylet=use_raylet,
        max_sends=max_sends,
        max_receives=max_receives,
        object_chunk_size=object_chunk_size)


def try_to_create_directory(directory_path):
    """Attempt to create a directory that is globally readable/writable.

    Args:
        directory_path: The path of the directory to create.
    """
    if not os.path.exists(directory_path):
        try:
            os.makedirs(directory_path)
        except OSError as e:
            if e.errno != os.errno.EEXIST:
                raise e
            print("Attempted to create '{}', but the directory already "
                  "exists.".format(directory_path))
        # Change the log directory permissions so others can use it. This is
        # important when multiple people are using the same machine.
        os.chmod(directory_path, 0o0777)


def new_log_files(name, redirect_output):
    """Generate partially randomized filenames for log files.

    Args:
        name (str): descriptive string for this log file.
        redirect_output (bool): True if files should be generated for logging
            stdout and stderr and false if stdout and stderr should not be
            redirected.

    Returns:
        If redirect_output is true, this will return a tuple of two
            filehandles. The first is for redirecting stdout and the second is
            for redirecting stderr. If redirect_output is false, this will
            return a tuple of two None objects.
    """
    if not redirect_output:
        return None, None

    # Create a directory to be used for process log files.
    logs_dir = "/tmp/raylogs"
    try_to_create_directory(logs_dir)
    # Create another directory that will be used by some of the RL algorithms.
    try_to_create_directory("/tmp/ray")

    log_id = random.randint(0, 10000)
    date_str = datetime.today().strftime("%Y-%m-%d_%H-%M-%S")
    log_stdout = "{}/{}-{}-{:05d}.out".format(logs_dir, name, date_str, log_id)
    log_stderr = "{}/{}-{}-{:05d}.err".format(logs_dir, name, date_str, log_id)
    # Line-buffer the output (mode 1)
    log_stdout_file = open(log_stdout, "a", buffering=1)
    log_stderr_file = open(log_stderr, "a", buffering=1)
    return log_stdout_file, log_stderr_file<|MERGE_RESOLUTION|>--- conflicted
+++ resolved
@@ -973,16 +973,11 @@
         str(max_receives),
         str(object_chunk_size)
     ]
-<<<<<<< HEAD
     modified_env = os.environ.copy()
     modified_env["LD_PRELOAD"] = "/usr/lib/libprofiler.so"
     modified_env["CPUPROFILE"] = "/tmp/pprof.out"
     pid = subprocess.Popen(command, stdout=stdout_file, stderr=stderr_file, env=modified_env)
     # pid = subprocess.Popen(command, stdout=stdout_file, stderr=stderr_file)
-=======
-    print(command)
-    pid = subprocess.Popen(command, stdout=stdout_file, stderr=stderr_file)
->>>>>>> 4a3eee01
 
     if cleanup:
         all_processes[PROCESS_TYPE_RAYLET].append(pid)
