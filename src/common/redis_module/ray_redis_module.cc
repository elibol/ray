#include "redismodule.h"
#include <string.h>

#include "redis_string.h"

#include "common_protocol.h"
#include "format/common_generated.h"
#include "ray/gcs/format/gcs_generated.h"
#include "ray/id.h"
#include "task.h"

// Various tables are maintained in redis:
//
// == OBJECT TABLE ==
//
// This consists of two parts:
// - The object location table, indexed by OL:object_id, which is the set of
//   plasma manager indices that have access to the object.
//   (In redis this is represented by a zset (sorted set).)
//
// - The object info table, indexed by OI:object_id, which is a hashmap of:
//     "hash" -> the hash of the object,
//     "data_size" -> the size of the object in bytes,
//     "task" -> the task ID that generated this object.
//     "is_put" -> 0 or 1.
//
// == TASK TABLE ==
//
// It maps each TT:task_id to a hash:
//   "state" -> the state of the task, encoded as a bit mask of scheduling_state
//              enum values in task.h,
//   "local_scheduler_id" -> the ID of the local scheduler the task is assigned
//                           to,
//   "TaskSpec" -> serialized bytes of a TaskInfo (defined in common.fbs), which
//                 describes the details this task.
//
// See also the definition of TaskReply in common.fbs.

#define OBJECT_INFO_PREFIX "OI:"
#define OBJECT_LOCATION_PREFIX "OL:"
#define OBJECT_NOTIFICATION_PREFIX "ON:"
#define TASK_PREFIX "TT:"
#define OBJECT_BCAST "BCAST"

#define OBJECT_CHANNEL_PREFIX "OC:"

#define CHECK_ERROR(STATUS, MESSAGE)                   \
  if ((STATUS) == REDISMODULE_ERR) {                   \
    return RedisModule_ReplyWithError(ctx, (MESSAGE)); \
  }

RedisModuleKey *OpenPrefixedKey(RedisModuleCtx *ctx,
                                const char *prefix,
                                RedisModuleString *keyname,
                                int mode) {
  RedisModuleString *prefixed_keyname =
      RedisString_Format(ctx, "%s%S", prefix, keyname);
  RedisModuleKey *key =
      (RedisModuleKey *) RedisModule_OpenKey(ctx, prefixed_keyname, mode);
  RedisModule_FreeString(ctx, prefixed_keyname);
  return key;
}

/**
 * This is a helper method to convert a redis module string to a flatbuffer
 * string.
 *
 * @param fbb The flatbuffer builder.
 * @param redis_string The redis string.
 * @return The flatbuffer string.
 */
flatbuffers::Offset<flatbuffers::String> RedisStringToFlatbuf(
    flatbuffers::FlatBufferBuilder &fbb,
    RedisModuleString *redis_string) {
  size_t redis_string_size;
  const char *redis_string_str =
      RedisModule_StringPtrLen(redis_string, &redis_string_size);
  return fbb.CreateString(redis_string_str, redis_string_size);
}

/**
 * Publish a notification to a client's notification channel about an insertion
 * or deletion to the db client table.
 *
 * TODO(swang): Use flatbuffers for the notification message.
 * The format for the published notification is:
 *  <ray_client_id>:<client type> <manager_address> <is_insertion>
 * If no manager address is provided, manager_address will be set to ":". If
 * is_insertion is true, then the last field will be "1", else "0".
 *
 * @param ctx The Redis context.
 * @param ray_client_id The ID of the database client that was inserted or
 *        deleted.
 * @param client_type The type of client that was inserted or deleted.
 * @param manager_address An optional secondary address for the object manager
 *        associated with this database client.
 * @param is_insertion A boolean that's true if the update was an insertion and
 *        false if deletion.
 * @return True if the publish was successful and false otherwise.
 */
bool PublishDBClientNotification(RedisModuleCtx *ctx,
                                 RedisModuleString *ray_client_id,
                                 RedisModuleString *client_type,
                                 RedisModuleString *manager_address,
                                 bool is_insertion) {
  /* Construct strings to publish on the db client channel. */
  RedisModuleString *channel_name =
      RedisModule_CreateString(ctx, "db_clients", strlen("db_clients"));
  /* Construct the flatbuffers object to publish over the channel. */
  flatbuffers::FlatBufferBuilder fbb;
  /* Use an empty aux address if one is not passed in. */
  flatbuffers::Offset<flatbuffers::String> manager_address_str;
  if (manager_address != NULL) {
    manager_address_str = RedisStringToFlatbuf(fbb, manager_address);
  } else {
    manager_address_str = fbb.CreateString("", strlen(""));
  }
  /* Create the flatbuffers message. */
  auto message = CreateSubscribeToDBClientTableReply(
      fbb, RedisStringToFlatbuf(fbb, ray_client_id),
      RedisStringToFlatbuf(fbb, client_type), manager_address_str,
      is_insertion);
  fbb.Finish(message);
  /* Create a Redis string to publish by serializing the flatbuffers object. */
  RedisModuleString *client_info = RedisModule_CreateString(
      ctx, (const char *) fbb.GetBufferPointer(), fbb.GetSize());

  /* Publish the client info on the db client channel. */
  RedisModuleCallReply *reply;
  reply = RedisModule_Call(ctx, "PUBLISH", "ss", channel_name, client_info);
  RedisModule_FreeString(ctx, channel_name);
  RedisModule_FreeString(ctx, client_info);
  return (reply != NULL);
}

/**
 * Register a client with Redis. This is called from a client with the command:
 *
 *     RAY.CONNECT <ray client id> <node ip address> <client type> <field 1>
 *         <value 1> <field 2> <value 2> ...
 *
 * The command can take an arbitrary number of pairs of field names and keys,
 * and these will be stored in a hashmap associated with this client. Several
 * fields are singled out for special treatment:
 *
 *     manager_address: This is provided by local schedulers and plasma
 *         managers and should be the address of the plasma manager that the
 *         client is associated with.  This is published to the "db_clients"
 *         channel by the RAY.CONNECT command.
 *
 * @param ray_client_id The db client ID of the client.
 * @param node_ip_address The IP address of the node the client is on.
 * @param client_type The type of the client (e.g., plasma_manager).
 * @return OK if the operation was successful.
 */
int Connect_RedisCommand(RedisModuleCtx *ctx,
                         RedisModuleString **argv,
                         int argc) {
  if (argc < 4) {
    return RedisModule_WrongArity(ctx);
  }
  if (argc % 2 != 0) {
    return RedisModule_WrongArity(ctx);
  }

  RedisModuleString *ray_client_id = argv[1];
  RedisModuleString *node_ip_address = argv[2];
  RedisModuleString *client_type = argv[3];

  /* Add this client to the Ray db client table. */
  RedisModuleKey *db_client_table_key =
      OpenPrefixedKey(ctx, DB_CLIENT_PREFIX, ray_client_id, REDISMODULE_WRITE);

  if (RedisModule_KeyType(db_client_table_key) != REDISMODULE_KEYTYPE_EMPTY) {
    return RedisModule_ReplyWithError(ctx, "Client already exists");
  }

  /* This will be used to construct a publish message. */
  RedisModuleString *manager_address = NULL;
  RedisModuleString *manager_address_key = RedisModule_CreateString(
      ctx, "manager_address", strlen("manager_address"));
  RedisModuleString *deleted = RedisModule_CreateString(ctx, "0", strlen("0"));

  RedisModule_HashSet(db_client_table_key, REDISMODULE_HASH_CFIELDS,
                      "ray_client_id", ray_client_id, "node_ip_address",
                      node_ip_address, "client_type", client_type, "deleted",
                      deleted, NULL);

  for (int i = 4; i < argc; i += 2) {
    RedisModuleString *key = argv[i];
    RedisModuleString *value = argv[i + 1];
    RedisModule_HashSet(db_client_table_key, REDISMODULE_HASH_NONE, key, value,
                        NULL);
    if (RedisModule_StringCompare(key, manager_address_key) == 0) {
      manager_address = value;
    }
  }
  /* Clean up. */
  RedisModule_FreeString(ctx, deleted);
  RedisModule_FreeString(ctx, manager_address_key);
  RedisModule_CloseKey(db_client_table_key);
  if (!PublishDBClientNotification(ctx, ray_client_id, client_type,
                                   manager_address, true)) {
    return RedisModule_ReplyWithError(ctx, "PUBLISH unsuccessful");
  }

  RedisModule_ReplyWithSimpleString(ctx, "OK");
  return REDISMODULE_OK;
}

/**
 * Remove a client from Redis. This is called from a client with the command:
 *
 *     RAY.DISCONNECT <ray client id>
 *
 * This method also publishes a notification to all subscribers to the
 * db_clients channel. The notification consists of a message of the form "<ray
 * client id>:<client type>".
 *
 * @param ray_client_id The db client ID of the client.
 * @return OK if the operation was successful.
 */
int Disconnect_RedisCommand(RedisModuleCtx *ctx,
                            RedisModuleString **argv,
                            int argc) {
  if (argc != 2) {
    return RedisModule_WrongArity(ctx);
  }

  RedisModuleString *ray_client_id = argv[1];

  /* Get the client type. */
  RedisModuleKey *db_client_table_key =
      OpenPrefixedKey(ctx, DB_CLIENT_PREFIX, ray_client_id, REDISMODULE_WRITE);

  RedisModuleString *deleted_string;
  RedisModule_HashGet(db_client_table_key, REDISMODULE_HASH_CFIELDS, "deleted",
                      &deleted_string, NULL);
  long long deleted;
  int parsed = RedisModule_StringToLongLong(deleted_string, &deleted);
  RedisModule_FreeString(ctx, deleted_string);
  if (parsed != REDISMODULE_OK) {
    RedisModule_CloseKey(db_client_table_key);
    return RedisModule_ReplyWithError(ctx, "Unable to parse deleted field");
  }

  bool published = true;
  if (deleted == 0) {
    /* Remove the client from the client table. */
    RedisModuleString *deleted =
        RedisModule_CreateString(ctx, "1", strlen("1"));
    RedisModule_HashSet(db_client_table_key, REDISMODULE_HASH_CFIELDS,
                        "deleted", deleted, NULL);
    RedisModule_FreeString(ctx, deleted);

    RedisModuleString *client_type;
    RedisModuleString *manager_address;
    RedisModule_HashGet(db_client_table_key, REDISMODULE_HASH_CFIELDS,
                        "client_type", &client_type, "manager_address",
                        &manager_address, NULL);

    /* Publish the deletion notification on the db client channel. */
    published = PublishDBClientNotification(ctx, ray_client_id, client_type,
                                            manager_address, false);
    if (manager_address != NULL) {
      RedisModule_FreeString(ctx, manager_address);
    }
    RedisModule_FreeString(ctx, client_type);
  }

  RedisModule_CloseKey(db_client_table_key);

  if (!published) {
    /* Return an error message if we weren't able to publish the deletion
     * notification. */
    return RedisModule_ReplyWithError(ctx, "PUBLISH unsuccessful");
  }

  RedisModule_ReplyWithSimpleString(ctx, "OK");
  return REDISMODULE_OK;
}

/**
 * Lookup an entry in the object table.
 *
 * This is called from a client with the command:
 *
 *     RAY.OBJECT_TABLE_LOOKUP <object id>
 *
 * @param object_id A string representing the object ID.
 * @return A list, possibly empty, of plasma manager IDs that are listed in the
 *         object table as having the object. If there was no entry found in
 *         the object table, returns nil.
 */
int ObjectTableLookup_RedisCommand(RedisModuleCtx *ctx,
                                   RedisModuleString **argv,
                                   int argc) {
  if (argc != 2) {
    return RedisModule_WrongArity(ctx);
  }

  RedisModuleKey *key =
      OpenPrefixedKey(ctx, OBJECT_LOCATION_PREFIX, argv[1], REDISMODULE_READ);

  if (RedisModule_KeyType(key) == REDISMODULE_KEYTYPE_EMPTY) {
    /* Return nil if no entry was found. */
    return RedisModule_ReplyWithNull(ctx);
  }
  if (RedisModule_ValueLength(key) == 0) {
    /* Return empty list if there are no managers. */
    return RedisModule_ReplyWithArray(ctx, 0);
  }

  CHECK_ERROR(
      RedisModule_ZsetFirstInScoreRange(key, REDISMODULE_NEGATIVE_INFINITE,
                                        REDISMODULE_POSITIVE_INFINITE, 1, 1),
      "Unable to initialize zset iterator");

  RedisModule_ReplyWithArray(ctx, REDISMODULE_POSTPONED_ARRAY_LEN);
  int num_results = 0;
  do {
    RedisModuleString *curr = RedisModule_ZsetRangeCurrentElement(key, NULL);
    RedisModule_ReplyWithString(ctx, curr);
    num_results += 1;
  } while (RedisModule_ZsetRangeNext(key));
  RedisModule_ReplySetArrayLength(ctx, num_results);

  /* Clean up. */
  RedisModule_CloseKey(key);

  return REDISMODULE_OK;
}

/**
 * Publish a notification to a client's object notification channel if at least
 * one manager is listed as having the object in the object table.
 *
 * @param ctx The Redis context.
 * @param client_id The ID of the client that is being notified.
 * @param object_id The object ID of interest.
 * @param key The opened key for the entry in the object table corresponding to
 *        the object ID of interest.
 * @return True if the publish was successful and false otherwise.
 */
bool PublishObjectNotification(RedisModuleCtx *ctx,
                               RedisModuleString *client_id,
                               RedisModuleString *object_id,
                               RedisModuleString *data_size,
                               RedisModuleKey *key) {
  flatbuffers::FlatBufferBuilder fbb;

  long long data_size_value;
  if (RedisModule_StringToLongLong(data_size, &data_size_value) !=
      REDISMODULE_OK) {
    return RedisModule_ReplyWithError(ctx, "data_size must be integer");
  }

  std::vector<flatbuffers::Offset<flatbuffers::String>> manager_ids;
  CHECK_ERROR(
      RedisModule_ZsetFirstInScoreRange(key, REDISMODULE_NEGATIVE_INFINITE,
                                        REDISMODULE_POSITIVE_INFINITE, 1, 1),
      "Unable to initialize zset iterator");
  /* Loop over the managers in the object table for this object ID. */
  do {
    RedisModuleString *curr = RedisModule_ZsetRangeCurrentElement(key, NULL);
    manager_ids.push_back(RedisStringToFlatbuf(fbb, curr));
  } while (RedisModule_ZsetRangeNext(key));

  auto message = CreateSubscribeToNotificationsReply(
      fbb, RedisStringToFlatbuf(fbb, object_id), data_size_value,
      fbb.CreateVector(manager_ids));
  fbb.Finish(message);

  /* Publish the notification to the clients notification channel.
   * TODO(rkn): These notifications could be batched together. */
  RedisModuleString *channel_name =
      RedisString_Format(ctx, "%s%S", OBJECT_CHANNEL_PREFIX, client_id);

  RedisModuleString *payload = RedisModule_CreateString(
      ctx, (const char *) fbb.GetBufferPointer(), fbb.GetSize());

  RedisModuleCallReply *reply;
  reply = RedisModule_Call(ctx, "PUBLISH", "ss", channel_name, payload);
  RedisModule_FreeString(ctx, channel_name);
  RedisModule_FreeString(ctx, payload);
  if (reply == NULL) {
    return false;
  }
  return true;
}

// This is a temporary redis command that will be removed once
// the GCS uses https://github.com/pcmoritz/credis.
int TableAdd_RedisCommand(RedisModuleCtx *ctx,
                          RedisModuleString **argv,
                          int argc) {
  if (argc != 4) {
    return RedisModule_WrongArity(ctx);
  }

  RedisModuleString *pubsub_channel_str = argv[1];
  RedisModuleString *id = argv[2];
  RedisModuleString *data = argv[3];

  // Set the keys in the table.
  RedisModuleKey *key =
      OpenPrefixedKey(ctx, "T:", id, REDISMODULE_READ | REDISMODULE_WRITE);
  RedisModule_StringSet(key, data);
  RedisModule_CloseKey(key);

  // Get the requested pubsub channel.
  long long pubsub_channel_long;
  RAY_CHECK(RedisModule_StringToLongLong(
                pubsub_channel_str, &pubsub_channel_long) == REDISMODULE_OK)
      << "Pubsub channel must be a valid TablePubsub";
  auto pubsub_channel = static_cast<TablePubsub>(pubsub_channel_long);
  RAY_CHECK(pubsub_channel >= TablePubsub_MIN &&
            pubsub_channel <= TablePubsub_MAX)
      << "Pubsub channel must be a valid TablePubsub";

  // Publish a message on the requested pubsub channel if necessary.
  if (pubsub_channel == TablePubsub_TASK) {
    const char *buf = RedisModule_StringPtrLen(data, NULL);
    auto message = flatbuffers::GetRoot<TaskTableData>(buf);

    if (message->scheduling_state() == SchedulingState_WAITING ||
        message->scheduling_state() == SchedulingState_SCHEDULED) {
      /* Build the PUBLISH topic and message for task table subscribers. The
       * topic
       * is a string in the format "TASK_PREFIX:<local scheduler ID>:<state>".
       * The
       * message is a serialized SubscribeToTasksReply flatbuffer object. */
      std::string state = std::to_string(message->scheduling_state());
      RedisModuleString *publish_topic = RedisString_Format(
          ctx, "%s%b:%s", TASK_PREFIX, message->scheduler_id()->str().data(),
          sizeof(DBClientID), state.c_str());

      /* Construct the flatbuffers object for the payload. */
      flatbuffers::FlatBufferBuilder fbb;
      /* Create the flatbuffers message. */
      auto msg = CreateTaskReply(
          fbb, RedisStringToFlatbuf(fbb, id), message->scheduling_state(),
          fbb.CreateString(message->scheduler_id()),
          fbb.CreateString(message->execution_dependencies()),
          fbb.CreateString(message->task_info()), message->spillback_count(),
          true /* not used */);
      fbb.Finish(msg);

      RedisModuleString *publish_message = RedisModule_CreateString(
          ctx, (const char *) fbb.GetBufferPointer(), fbb.GetSize());

      RedisModuleCallReply *reply = RedisModule_Call(
          ctx, "PUBLISH", "ss", publish_topic, publish_message);

      /* See how many clients received this publish. */
      long long num_clients = RedisModule_CallReplyInteger(reply);
      RAY_CHECK(num_clients <= 1) << "Published to " << num_clients
                                  << " clients.";

      RedisModule_FreeString(ctx, publish_message);
      RedisModule_FreeString(ctx, publish_topic);
    }
  } else if (pubsub_channel == TablePubsub_CLIENT) {
    const char *buf = RedisModule_StringPtrLen(data, NULL);
    auto client_data = flatbuffers::GetRoot<ClientTableData>(buf);

    RedisModuleKey *clients_key = (RedisModuleKey *) RedisModule_OpenKey(
        ctx, pubsub_channel_str, REDISMODULE_READ | REDISMODULE_WRITE);
    // If this is a client addition, send all previous notifications, in order.
    // NOTE(swang): This will go to all clients, so some clients will get
    // duplicate notifications.
    if (client_data->is_insertion() &&
        RedisModule_KeyType(clients_key) != REDISMODULE_KEYTYPE_EMPTY) {
      // NOTE(swang): Sets are not implemented yet, so we use ZSETs instead.
      CHECK_ERROR(RedisModule_ZsetFirstInScoreRange(
                      clients_key, REDISMODULE_NEGATIVE_INFINITE,
                      REDISMODULE_POSITIVE_INFINITE, 1, 1),
                  "Unable to initialize zset iterator");
      do {
        RedisModuleString *message =
            RedisModule_ZsetRangeCurrentElement(clients_key, NULL);
        RedisModuleCallReply *reply =
            RedisModule_Call(ctx, "PUBLISH", "ss", pubsub_channel_str, message);
        if (reply == NULL) {
          RedisModule_CloseKey(clients_key);
          RedisModule_ReplyWithError(ctx, "error during PUBLISH");
        }
      } while (RedisModule_ZsetRangeNext(clients_key));
    }

    // Append this notification to the past notifications so that it will get
    // sent to new clients in the future.
    size_t index = RedisModule_ValueLength(key);
    RedisModule_ZsetAdd(clients_key, index, data, NULL);
    // Publish the notification about this client.
    RedisModuleCallReply *reply =
        RedisModule_Call(ctx, "PUBLISH", "ss", pubsub_channel_str, data);
    if (reply == NULL) {
      RedisModule_ReplyWithError(ctx, "error during PUBLISH");
    }

    RedisModule_CloseKey(clients_key);
  } else if (pubsub_channel != TablePubsub_NO_PUBLISH) {
    // All other pubsub channels write the data back directly onto the channel.
    RedisModuleCallReply *reply =
        RedisModule_Call(ctx, "PUBLISH", "ss", pubsub_channel_str, data);
    if (reply == NULL) {
      RedisModule_ReplyWithError(ctx, "error during PUBLISH");
    }
  }

  return RedisModule_ReplyWithSimpleString(ctx, "OK");
}

// This is a temporary redis command that will be removed once
// the GCS uses https://github.com/pcmoritz/credis.
int TableLookup_RedisCommand(RedisModuleCtx *ctx,
                             RedisModuleString **argv,
                             int argc) {
  if (argc != 3) {
    return RedisModule_WrongArity(ctx);
  }

  RedisModuleString *id = argv[2];

  RedisModuleKey *key = OpenPrefixedKey(ctx, "T:", id, REDISMODULE_READ);
<<<<<<< HEAD
  if(key == nullptr){
=======
  if (key == nullptr) {
>>>>>>> 3c080f4b
    return RedisModule_ReplyWithNull(ctx);
  }
  size_t len = 0;
  const char *buf = RedisModule_StringDMA(key, &len, REDISMODULE_READ);

  RedisModule_ReplyWithStringBuffer(ctx, buf, len);

  RedisModule_CloseKey(key);

  return REDISMODULE_OK;
}

bool is_nil(const std::string &data) {
  RAY_CHECK(data.size() == kUniqueIDSize);
  const uint8_t *d = reinterpret_cast<const uint8_t *>(data.data());
  for (int i = 0; i < kUniqueIDSize; ++i) {
    if (d[i] != 255) {
      return false;
    }
  }
  return true;
}

// This is a temporary redis command that will be removed once
// the GCS uses https://github.com/pcmoritz/credis.
// Be careful, this only supports Task Table payloads.
int TableTestAndUpdate_RedisCommand(RedisModuleCtx *ctx,
                                    RedisModuleString **argv,
                                    int argc) {
  if (argc != 4) {
    return RedisModule_WrongArity(ctx);
  }
  RedisModuleString *id = argv[2];
  RedisModuleString *update_data = argv[3];

  RedisModuleKey *key =
      OpenPrefixedKey(ctx, "T:", id, REDISMODULE_READ | REDISMODULE_WRITE);

  size_t value_len = 0;
  char *value_buf = RedisModule_StringDMA(key, &value_len, REDISMODULE_READ);

  size_t update_len = 0;
  const char *update_buf = RedisModule_StringPtrLen(update_data, &update_len);

  auto data = flatbuffers::GetMutableRoot<TaskTableData>(
      reinterpret_cast<void *>(value_buf));

  auto update = flatbuffers::GetRoot<TaskTableTestAndUpdate>(update_buf);

  bool do_update = data->scheduling_state() & update->test_state_bitmask();

  if (!is_nil(update->test_scheduler_id()->str())) {
    do_update =
        do_update &&
        update->test_scheduler_id()->str() == data->scheduler_id()->str();
  }

  if (do_update) {
    RAY_CHECK(data->mutate_scheduling_state(update->update_state()));
  }
  RAY_CHECK(data->mutate_updated(do_update));

  int result = RedisModule_ReplyWithStringBuffer(ctx, value_buf, value_len);

  RedisModule_CloseKey(key);

  return result;
}

/**
 * Add a new entry to the object table or update an existing one.
 *
 * This is called from a client with the command:
 *
 *     RAY.OBJECT_TABLE_ADD <object id> <data size> <hash string> <manager id>
 *
 * @param object_id A string representing the object ID.
 * @param data_size An integer which is the object size in bytes.
 * @param hash_string A string which is a hash of the object.
 * @param manager A string which represents the manager ID of the plasma manager
 *        that has the object.
 * @return OK if the operation was successful. If the same object_id is already
 *         present with a different hash value, the entry is still added, but
 *         an error with string "hash mismatch" is returned.
 */
int ObjectTableAdd_RedisCommand(RedisModuleCtx *ctx,
                                RedisModuleString **argv,
                                int argc) {
  if (argc != 5) {
    return RedisModule_WrongArity(ctx);
  }

  RedisModuleString *object_id = argv[1];
  RedisModuleString *data_size = argv[2];
  RedisModuleString *new_hash = argv[3];
  RedisModuleString *manager = argv[4];

  long long data_size_value;
  if (RedisModule_StringToLongLong(data_size, &data_size_value) !=
      REDISMODULE_OK) {
    return RedisModule_ReplyWithError(ctx, "data_size must be integer");
  }

  /* Set the fields in the object info table. */
  RedisModuleKey *key;
  key = OpenPrefixedKey(ctx, OBJECT_INFO_PREFIX, object_id,
                        REDISMODULE_READ | REDISMODULE_WRITE);

  /* Check if this object was already registered and if the hashes agree. */
  bool hash_mismatch = false;
  if (RedisModule_KeyType(key) != REDISMODULE_KEYTYPE_EMPTY) {
    RedisModuleString *existing_hash;
    RedisModule_HashGet(key, REDISMODULE_HASH_CFIELDS, "hash", &existing_hash,
                        NULL);
    /* The existing hash may be NULL even if the key is present because a call
     * to RAY.RESULT_TABLE_ADD may have already created the key. */
    if (existing_hash != NULL) {
      /* Check whether the new hash value matches the old one. If not, we will
       * later return the "hash mismatch" error. */
      hash_mismatch = (RedisModule_StringCompare(existing_hash, new_hash) != 0);
      RedisModule_FreeString(ctx, existing_hash);
    }
  }

  RedisModule_HashSet(key, REDISMODULE_HASH_CFIELDS, "hash", new_hash, NULL);
  RedisModule_HashSet(key, REDISMODULE_HASH_CFIELDS, "data_size", data_size,
                      NULL);
  RedisModule_CloseKey(key);

  /* Add the location in the object location table. */
  RedisModuleKey *table_key;
  table_key = OpenPrefixedKey(ctx, OBJECT_LOCATION_PREFIX, object_id,
                              REDISMODULE_READ | REDISMODULE_WRITE);

  /* Sets are not implemented yet, so we use ZSETs instead. */
  RedisModule_ZsetAdd(table_key, 0.0, manager, NULL);

  RedisModuleString *bcast_client_str =
      RedisModule_CreateString(ctx, OBJECT_BCAST, strlen(OBJECT_BCAST));
  bool success = PublishObjectNotification(ctx, bcast_client_str, object_id,
                                           data_size, table_key);
  if (!success) {
    /* The publish failed somehow. */
    return RedisModule_ReplyWithError(ctx, "PUBLISH BCAST unsuccessful");
  }
  RedisModule_FreeString(ctx, bcast_client_str);

  /* Get the zset of clients that requested a notification about the
   * availability of this object. */
  RedisModuleKey *object_notification_key =
      OpenPrefixedKey(ctx, OBJECT_NOTIFICATION_PREFIX, object_id,
                      REDISMODULE_READ | REDISMODULE_WRITE);
  /* If the zset exists, initialize the key to iterate over the zset. */
  if (RedisModule_KeyType(object_notification_key) !=
      REDISMODULE_KEYTYPE_EMPTY) {
    CHECK_ERROR(RedisModule_ZsetFirstInScoreRange(
                    object_notification_key, REDISMODULE_NEGATIVE_INFINITE,
                    REDISMODULE_POSITIVE_INFINITE, 1, 1),
                "Unable to initialize zset iterator");
    /* Iterate over the list of clients that requested notifiations about the
     * availability of this object, and publish notifications to their object
     * notification channels. */

    do {
      RedisModuleString *client_id =
          RedisModule_ZsetRangeCurrentElement(object_notification_key, NULL);
      /* TODO(rkn): Some computation could be saved by batching the string
       * constructions in the multiple calls to PublishObjectNotification
       * together. */
      bool success = PublishObjectNotification(ctx, client_id, object_id,
                                               data_size, table_key);
      if (!success) {
        /* The publish failed somehow. */
        RedisModule_CloseKey(object_notification_key);
        return RedisModule_ReplyWithError(ctx, "PUBLISH unsuccessful");
      }
    } while (RedisModule_ZsetRangeNext(object_notification_key));
    /* Now that the clients have been notified, remove the zset of clients
     * waiting for notifications. */
    CHECK_ERROR(RedisModule_DeleteKey(object_notification_key),
                "Unable to delete zset key.");
    RedisModule_CloseKey(object_notification_key);
  }

  RedisModule_CloseKey(table_key);
  if (hash_mismatch) {
    return RedisModule_ReplyWithError(ctx, "hash mismatch");
  } else {
    RedisModule_ReplyWithSimpleString(ctx, "OK");
    return REDISMODULE_OK;
  }
}

/**
 * Remove a manager from a location entry in the object table.
 *
 * This is called from a client with the command:
 *
 *     RAY.OBJECT_TABLE_REMOVE <object id> <manager id>
 *
 * @param object_id A string representing the object ID.
 * @param manager A string which represents the manager ID of the plasma manager
 *        to remove.
 * @return OK if the operation was successful or an error with string
 *         "object not found" if the entry for the object_id doesn't exist. The
 *         operation is counted as a success if the manager was already not in
 *         the entry.
 */
int ObjectTableRemove_RedisCommand(RedisModuleCtx *ctx,
                                   RedisModuleString **argv,
                                   int argc) {
  if (argc != 3) {
    return RedisModule_WrongArity(ctx);
  }

  RedisModuleString *object_id = argv[1];
  RedisModuleString *manager = argv[2];

  /* Remove the location from the object location table. */
  RedisModuleKey *table_key;
  table_key = OpenPrefixedKey(ctx, OBJECT_LOCATION_PREFIX, object_id,
                              REDISMODULE_READ | REDISMODULE_WRITE);
  if (RedisModule_KeyType(table_key) == REDISMODULE_KEYTYPE_EMPTY) {
    RedisModule_CloseKey(table_key);
    return RedisModule_ReplyWithError(ctx, "object not found");
  }

  RedisModule_ZsetRem(table_key, manager, NULL);
  RedisModule_CloseKey(table_key);

  RedisModule_ReplyWithSimpleString(ctx, "OK");
  return REDISMODULE_OK;
}

/**
 * Request notifications about the presence of some object IDs. This command
 * takes a list of object IDs. For each object ID, the reply will be the list
 * of plasma managers that contain the object. If the list of plasma managers
 * is currently nonempty, then the reply will happen immediately. Else, the
 * reply will come later, on the first invocation of `RAY.OBJECT_TABLE_ADD`
 * following this call.
 *
 * This is called from a client with the command:
 *
 *    RAY.OBJECT_TABLE_REQUEST_NOTIFICATIONS <client id> <object id1>
 *        <object id2> ...
 *
 * @param client_id The ID of the client that is requesting the notifications.
 * @param object_id(n) The ID of the nth object ID that is passed to this
 *        command. This command can take any number of object IDs.
 * @return OK if the operation was successful.
 */
int ObjectTableRequestNotifications_RedisCommand(RedisModuleCtx *ctx,
                                                 RedisModuleString **argv,
                                                 int argc) {
  if (argc < 3) {
    return RedisModule_WrongArity(ctx);
  }

  /* The first argument is the client ID. The other arguments are object IDs. */
  RedisModuleString *client_id = argv[1];

  /* Loop over the object ID arguments to this command. */
  for (int i = 2; i < argc; ++i) {
    RedisModuleString *object_id = argv[i];
    RedisModuleKey *key = OpenPrefixedKey(ctx, OBJECT_LOCATION_PREFIX,
                                          object_id, REDISMODULE_READ);
    if (RedisModule_KeyType(key) == REDISMODULE_KEYTYPE_EMPTY ||
        RedisModule_ValueLength(key) == 0) {
      /* This object ID is currently not present, so make a note that this
       * client should be notified when this object ID becomes available. */
      RedisModuleKey *object_notification_key =
          OpenPrefixedKey(ctx, OBJECT_NOTIFICATION_PREFIX, object_id,
                          REDISMODULE_READ | REDISMODULE_WRITE);
      /* Add this client to the list of clients that will be notified when this
       * object becomes available. */
      CHECK_ERROR(
          RedisModule_ZsetAdd(object_notification_key, 0.0, client_id, NULL),
          "ZsetAdd failed.");
      RedisModule_CloseKey(object_notification_key);
    } else {
      /* Publish a notification to the client's object notification channel. */
      /* Extract the data_size first. */
      RedisModuleKey *object_info_key;
      object_info_key =
          OpenPrefixedKey(ctx, OBJECT_INFO_PREFIX, object_id, REDISMODULE_READ);
      if (RedisModule_KeyType(key) == REDISMODULE_KEYTYPE_EMPTY) {
        RedisModule_CloseKey(object_info_key);
        RedisModule_CloseKey(key);
        return RedisModule_ReplyWithError(ctx, "requested object not found");
      }
      RedisModuleString *existing_data_size;
      RedisModule_HashGet(object_info_key, REDISMODULE_HASH_CFIELDS,
                          "data_size", &existing_data_size, NULL);
      RedisModule_CloseKey(object_info_key); /* No longer needed. */
      if (existing_data_size == NULL) {
        RedisModule_CloseKey(key);
        return RedisModule_ReplyWithError(ctx,
                                          "no data_size field in object info");
      }

      bool success = PublishObjectNotification(ctx, client_id, object_id,
                                               existing_data_size, key);
      RedisModule_FreeString(ctx, existing_data_size);
      if (!success) {
        /* The publish failed somehow. */
        RedisModule_CloseKey(key);
        return RedisModule_ReplyWithError(ctx, "PUBLISH unsuccessful");
      }
    }
    /* Clean up. */
    RedisModule_CloseKey(key);
  }

  RedisModule_ReplyWithSimpleString(ctx, "OK");
  return REDISMODULE_OK;
}

int ObjectInfoSubscribe_RedisCommand(RedisModuleCtx *ctx,
                                     RedisModuleString **argv,
                                     int argc) {
  REDISMODULE_NOT_USED(ctx);
  REDISMODULE_NOT_USED(argv);
  REDISMODULE_NOT_USED(argc);
  return REDISMODULE_OK;
}

/**
 * Add a new entry to the result table or update an existing one.
 *
 * This is called from a client with the command:
 *
 *     RAY.RESULT_TABLE_ADD <object id> <task id> <is_put>
 *
 * @param object_id A string representing the object ID.
 * @param task_id A string representing the task ID of the task that produced
 *        the object.
 * @param is_put An integer that is 1 if the object was created through ray.put
 *        and 0 if created by return value.
 * @return OK if the operation was successful.
 */
int ResultTableAdd_RedisCommand(RedisModuleCtx *ctx,
                                RedisModuleString **argv,
                                int argc) {
  if (argc != 4) {
    return RedisModule_WrongArity(ctx);
  }

  /* Set the task ID under field "task" in the object info table. */
  RedisModuleString *object_id = argv[1];
  RedisModuleString *task_id = argv[2];
  RedisModuleString *is_put = argv[3];

  /* Check to make sure the is_put field was a 0 or a 1. */
  long long is_put_integer;
  if ((RedisModule_StringToLongLong(is_put, &is_put_integer) !=
       REDISMODULE_OK) ||
      (is_put_integer != 0 && is_put_integer != 1)) {
    return RedisModule_ReplyWithError(
        ctx, "The is_put field must be either a 0 or a 1.");
  }

  RedisModuleKey *key;
  key = OpenPrefixedKey(ctx, OBJECT_INFO_PREFIX, object_id, REDISMODULE_WRITE);
  RedisModule_HashSet(key, REDISMODULE_HASH_CFIELDS, "task", task_id, "is_put",
                      is_put, NULL);

  /* Clean up. */
  RedisModule_CloseKey(key);
  RedisModule_ReplyWithSimpleString(ctx, "OK");

  return REDISMODULE_OK;
}

/**
 * Reply with information about a task ID. This is used by
 * RAY.RESULT_TABLE_LOOKUP and RAY.TASK_TABLE_GET.
 *
 * @param ctx The Redis context.
 * @param task_id The task ID of the task to reply about.
 * @param updated A boolean representing whether the task was updated during
 *        this operation. This field is only used for
 *        RAY.TASK_TABLE_TEST_AND_UPDATE operations.
 * @return NIL if the task ID is not in the task table. An error if the task ID
 *         is in the task table but the appropriate fields are not there, and
 *         an array of the task scheduling state, the local scheduler ID, and
 *         the task spec for the task otherwise.
 */
int ReplyWithTask(RedisModuleCtx *ctx,
                  RedisModuleString *task_id,
                  bool updated) {
  RedisModuleKey *key =
      OpenPrefixedKey(ctx, TASK_PREFIX, task_id, REDISMODULE_READ);

  if (RedisModule_KeyType(key) != REDISMODULE_KEYTYPE_EMPTY) {
    /* If the key exists, look up the fields and return them in an array. */
    RedisModuleString *state = NULL;
    RedisModuleString *local_scheduler_id = NULL;
    RedisModuleString *execution_dependencies = NULL;
    RedisModuleString *task_spec = NULL;
    RedisModuleString *spillback_count = NULL;
    RedisModule_HashGet(
        key, REDISMODULE_HASH_CFIELDS, "state", &state, "local_scheduler_id",
        &local_scheduler_id, "execution_dependencies", &execution_dependencies,
        "TaskSpec", &task_spec, "spillback_count", &spillback_count, NULL);
    if (state == NULL || local_scheduler_id == NULL ||
        execution_dependencies == NULL || task_spec == NULL ||
        spillback_count == NULL) {
      /* We must have either all fields or no fields. */
      RedisModule_CloseKey(key);
      return RedisModule_ReplyWithError(
          ctx, "Missing fields in the task table entry");
    }

    long long state_integer;
    long long spillback_count_val;
    if ((RedisModule_StringToLongLong(state, &state_integer) !=
         REDISMODULE_OK) ||
        (state_integer < 0) ||
        (RedisModule_StringToLongLong(spillback_count, &spillback_count_val) !=
         REDISMODULE_OK) ||
        (spillback_count_val < 0)) {
      RedisModule_CloseKey(key);
      RedisModule_FreeString(ctx, state);
      RedisModule_FreeString(ctx, local_scheduler_id);
      RedisModule_FreeString(ctx, execution_dependencies);
      RedisModule_FreeString(ctx, task_spec);
      RedisModule_FreeString(ctx, spillback_count);
      return RedisModule_ReplyWithError(
          ctx, "Found invalid scheduling state or spillback count.");
    }

    flatbuffers::FlatBufferBuilder fbb;
    auto message = CreateTaskReply(
        fbb, RedisStringToFlatbuf(fbb, task_id), state_integer,
        RedisStringToFlatbuf(fbb, local_scheduler_id),
        RedisStringToFlatbuf(fbb, execution_dependencies),
        RedisStringToFlatbuf(fbb, task_spec), spillback_count_val, updated);
    fbb.Finish(message);

    RedisModuleString *reply = RedisModule_CreateString(
        ctx, (char *) fbb.GetBufferPointer(), fbb.GetSize());
    RedisModule_ReplyWithString(ctx, reply);

    RedisModule_FreeString(ctx, state);
    RedisModule_FreeString(ctx, local_scheduler_id);
    RedisModule_FreeString(ctx, execution_dependencies);
    RedisModule_FreeString(ctx, task_spec);
    RedisModule_FreeString(ctx, spillback_count);
  } else {
    /* If the key does not exist, return nil. */
    RedisModule_ReplyWithNull(ctx);
  }

  RedisModule_CloseKey(key);

  return REDISMODULE_OK;
}

/**
 * Lookup an entry in the result table.
 *
 * This is called from a client with the command:
 *
 *     RAY.RESULT_TABLE_LOOKUP <object id>
 *
 * @param object_id A string representing the object ID.
 * @return NIL if the object ID is not in the result table. Otherwise, this
 *         returns a ResultTableReply flatbuffer.
 */
int ResultTableLookup_RedisCommand(RedisModuleCtx *ctx,
                                   RedisModuleString **argv,
                                   int argc) {
  if (argc != 2) {
    return RedisModule_WrongArity(ctx);
  }

  /* Get the task ID under field "task" in the object info table. */
  RedisModuleString *object_id = argv[1];

  RedisModuleKey *key;
  key = OpenPrefixedKey(ctx, OBJECT_INFO_PREFIX, object_id, REDISMODULE_READ);

  if (RedisModule_KeyType(key) == REDISMODULE_KEYTYPE_EMPTY) {
    RedisModule_CloseKey(key);
    return RedisModule_ReplyWithNull(ctx);
  }

  RedisModuleString *task_id;
  RedisModuleString *is_put;
  RedisModuleString *data_size;
  RedisModuleString *hash;
  RedisModule_HashGet(key, REDISMODULE_HASH_CFIELDS, "task", &task_id, "is_put",
                      &is_put, "data_size", &data_size, "hash", &hash, NULL);
  RedisModule_CloseKey(key);

  if (task_id == NULL || is_put == NULL) {
    return RedisModule_ReplyWithNull(ctx);
  }

  /* Check to make sure the is_put field was a 0 or a 1. */
  long long is_put_integer;
  if (RedisModule_StringToLongLong(is_put, &is_put_integer) != REDISMODULE_OK ||
      (is_put_integer != 0 && is_put_integer != 1)) {
    RedisModule_FreeString(ctx, is_put);
    RedisModule_FreeString(ctx, task_id);
    return RedisModule_ReplyWithError(
        ctx, "The is_put field must be either a 0 or a 1.");
  }

  /* Make and return the flatbuffer reply. */
  flatbuffers::FlatBufferBuilder fbb;
  long long data_size_value;

  if (data_size == NULL) {
    data_size_value = -1;
  } else {
    RedisModule_StringToLongLong(data_size, &data_size_value);
    RAY_CHECK(RedisModule_StringToLongLong(data_size, &data_size_value) ==
              REDISMODULE_OK);
  }

  flatbuffers::Offset<flatbuffers::String> hash_str;
  if (hash == NULL) {
    hash_str = fbb.CreateString("", strlen(""));
  } else {
    hash_str = RedisStringToFlatbuf(fbb, hash);
  }

  flatbuffers::Offset<ResultTableReply> message =
      CreateResultTableReply(fbb, RedisStringToFlatbuf(fbb, task_id),
                             bool(is_put_integer), data_size_value, hash_str);

  fbb.Finish(message);
  RedisModuleString *reply = RedisModule_CreateString(
      ctx, (const char *) fbb.GetBufferPointer(), fbb.GetSize());
  RedisModule_ReplyWithString(ctx, reply);

  /* Clean up. */
  RedisModule_FreeString(ctx, reply);
  RedisModule_FreeString(ctx, is_put);
  RedisModule_FreeString(ctx, task_id);

  if (data_size != NULL) {
    RedisModule_FreeString(ctx, data_size);
  }

  if (hash != NULL) {
    RedisModule_FreeString(ctx, hash);
  }

  return REDISMODULE_OK;
}

int TaskTableWrite(RedisModuleCtx *ctx,
                   RedisModuleString *task_id,
                   RedisModuleString *state,
                   RedisModuleString *local_scheduler_id,
                   RedisModuleString *execution_dependencies,
                   RedisModuleString *spillback_count,
                   RedisModuleString *task_spec) {
  /* Extract the scheduling state. */
  long long state_value;
  if (RedisModule_StringToLongLong(state, &state_value) != REDISMODULE_OK) {
    return RedisModule_ReplyWithError(ctx, "scheduling state must be integer");
  }

  long long spillback_count_value;
  if (RedisModule_StringToLongLong(spillback_count, &spillback_count_value) !=
      REDISMODULE_OK) {
    return RedisModule_ReplyWithError(ctx, "spillback count must be integer");
  }
  /* Add the task to the task table. If no spec was provided, get the existing
   * spec out of the task table so we can publish it. */
  RedisModuleString *existing_task_spec = NULL;
  RedisModuleKey *key =
      OpenPrefixedKey(ctx, TASK_PREFIX, task_id, REDISMODULE_WRITE);
  if (task_spec == NULL) {
    RedisModule_HashSet(key, REDISMODULE_HASH_CFIELDS, "state", state,
                        "local_scheduler_id", local_scheduler_id,
                        "execution_dependencies", execution_dependencies,
                        "spillback_count", spillback_count, NULL);
    RedisModule_HashGet(key, REDISMODULE_HASH_CFIELDS, "TaskSpec",
                        &existing_task_spec, NULL);
    if (existing_task_spec == NULL) {
      RedisModule_CloseKey(key);
      return RedisModule_ReplyWithError(
          ctx, "Cannot update a task that doesn't exist yet");
    }
  } else {
    RedisModule_HashSet(
        key, REDISMODULE_HASH_CFIELDS, "state", state, "local_scheduler_id",
        local_scheduler_id, "execution_dependencies", execution_dependencies,
        "TaskSpec", task_spec, "spillback_count", spillback_count, NULL);
  }
  RedisModule_CloseKey(key);

  if (state_value == TASK_STATUS_WAITING ||
      state_value == TASK_STATUS_SCHEDULED) {
    /* Build the PUBLISH topic and message for task table subscribers. The
     * topic is a string in the format
     * "TASK_PREFIX:<local scheduler ID>:<state>". The message is a serialized
     * SubscribeToTasksReply flatbuffer object. */
    RedisModuleString *publish_topic = RedisString_Format(
        ctx, "%s%S:%S", TASK_PREFIX, local_scheduler_id, state);

    /* Construct the flatbuffers object for the payload. */
    flatbuffers::FlatBufferBuilder fbb;
    /* Use the old task spec if the current one is NULL. */
    RedisModuleString *task_spec_to_use;
    if (task_spec != NULL) {
      task_spec_to_use = task_spec;
    } else {
      task_spec_to_use = existing_task_spec;
    }
    /* Create the flatbuffers message. */
    auto message = CreateTaskReply(
        fbb, RedisStringToFlatbuf(fbb, task_id), state_value,
        RedisStringToFlatbuf(fbb, local_scheduler_id),
        RedisStringToFlatbuf(fbb, execution_dependencies),
        RedisStringToFlatbuf(fbb, task_spec_to_use), spillback_count_value,
        true);  // The updated field is not used.
    fbb.Finish(message);

    RedisModuleString *publish_message = RedisModule_CreateString(
        ctx, (const char *) fbb.GetBufferPointer(), fbb.GetSize());

    RedisModuleCallReply *reply =
        RedisModule_Call(ctx, "PUBLISH", "ss", publish_topic, publish_message);

    /* See how many clients received this publish. */
    long long num_clients = RedisModule_CallReplyInteger(reply);
    RAY_CHECK(num_clients <= 1) << "Published to " << num_clients
                                << " clients.";

    RedisModule_FreeString(ctx, publish_message);
    RedisModule_FreeString(ctx, publish_topic);
    if (existing_task_spec != NULL) {
      RedisModule_FreeString(ctx, existing_task_spec);
    }

    if (reply == NULL) {
      return RedisModule_ReplyWithError(ctx, "PUBLISH unsuccessful");
    }

    if (num_clients == 0) {
      /* This reply will be received by redis_task_table_update_callback or
       * redis_task_table_add_task_callback in redis.cc, which will then reissue
       * the command. */
      return RedisModule_ReplyWithError(ctx,
                                        "No subscribers received message.");
    }
  }

  RedisModule_ReplyWithSimpleString(ctx, "OK");

  return REDISMODULE_OK;
}

/**
 * Add a new entry to the task table. This will overwrite any existing entry
 * with the same task ID.
 *
 * This is called from a client with the command:
 *
 *     RAY.TASK_TABLE_ADD <task ID> <state> <local scheduler ID>
 *         <execution dependencies> <task spec>
 *
 * @param task_id A string that is the ID of the task.
 * @param state A string that is the current scheduling state (a
 *        scheduling_state enum instance).
 * @param local_scheduler_id A string that is the ray client ID of the
 *        associated local scheduler, if any.
 * @param execution_dependencies A string that is the list of execution
 *        dependencies.
 * @param task_spec A string that is the specification of the task, which can
 *        be cast to a `task_spec`.
 * @return OK if the operation was successful.
 */
int TaskTableAddTask_RedisCommand(RedisModuleCtx *ctx,
                                  RedisModuleString **argv,
                                  int argc) {
  if (argc != 7) {
    return RedisModule_WrongArity(ctx);
  }

  return TaskTableWrite(ctx, argv[1], argv[2], argv[3], argv[4], argv[5],
                        argv[6]);
}

/**
 * Update an entry in the task table. This does not update the task
 * specification in the table.
 *
 * This is called from a client with the command:
 *
 *     RAY.TASK_TABLE_UPDATE <task ID> <state> <local scheduler ID>
 *         <execution dependencies>
 *
 * @param task_id A string that is the ID of the task.
 * @param state A string that is the current scheduling state (a
 *        scheduling_state enum instance).
 * @param ray_client_id A string that is the ray client ID of the associated
 *        local scheduler, if any.
 * @param execution_dependencies A string that is the list of execution
 *        dependencies.
 * @return OK if the operation was successful.
 */
int TaskTableUpdate_RedisCommand(RedisModuleCtx *ctx,
                                 RedisModuleString **argv,
                                 int argc) {
  if (argc != 6) {
    return RedisModule_WrongArity(ctx);
  }

  return TaskTableWrite(ctx, argv[1], argv[2], argv[3], argv[4], argv[5], NULL);
}

/**
 * Test and update an entry in the task table if the current value matches the
 * test value bitmask. This does not update the task specification in the
 * table.
 *
 * This is called from a client with the command:
 *
 *     RAY.TASK_TABLE_TEST_AND_UPDATE <task ID> <test state bitmask> <state>
 *         <local scheduler ID> <test local scheduler ID (optional)>
 *
 * @param task_id A string that is the ID of the task.
 * @param test_state_bitmask A string that is the test bitmask for the
 *        scheduling state. The update happens if and only if the current
 *        scheduling state AND-ed with the bitmask is greater than 0.
 * @param state A string that is the scheduling state (a scheduling_state enum
 *        instance) to update the task entry with.
 * @param ray_client_id A string that is the ray client ID of the associated
 *        local scheduler, if any, to update the task entry with.
 * @param test_local_scheduler_id A string to test the local scheduler ID. If
 *        provided, and if the current local scheduler ID does not match it,
 *        then the update does not happen.
 * @return Returns the task entry as a TaskReply. The reply will reflect the
 *         update, if it happened.
 */
int TaskTableTestAndUpdate_RedisCommand(RedisModuleCtx *ctx,
                                        RedisModuleString **argv,
                                        int argc) {
  if (argc < 5 || argc > 6) {
    return RedisModule_WrongArity(ctx);
  }
  /* If a sixth argument was provided, then we should also test the current
   * local scheduler ID. */
  bool test_local_scheduler = (argc == 6);

  RedisModuleString *task_id = argv[1];
  RedisModuleString *test_state = argv[2];
  RedisModuleString *update_state = argv[3];
  RedisModuleString *local_scheduler_id = argv[4];

  RedisModuleKey *key = OpenPrefixedKey(ctx, TASK_PREFIX, task_id,
                                        REDISMODULE_READ | REDISMODULE_WRITE);
  if (RedisModule_KeyType(key) == REDISMODULE_KEYTYPE_EMPTY) {
    RedisModule_CloseKey(key);
    return RedisModule_ReplyWithNull(ctx);
  }

  /* If the key exists, look up the fields and return them in an array. */
  RedisModuleString *current_state = NULL;
  RedisModuleString *current_local_scheduler_id = NULL;
  RedisModule_HashGet(key, REDISMODULE_HASH_CFIELDS, "state", &current_state,
                      "local_scheduler_id", &current_local_scheduler_id, NULL);

  long long current_state_integer;
  if (RedisModule_StringToLongLong(current_state, &current_state_integer) !=
      REDISMODULE_OK) {
    return RedisModule_ReplyWithError(ctx, "current_state must be integer");
  }

  if (current_state_integer < 0) {
    RedisModule_CloseKey(key);
    return RedisModule_ReplyWithError(ctx, "Found invalid scheduling state.");
  }
  long long test_state_bitmask;
  int status = RedisModule_StringToLongLong(test_state, &test_state_bitmask);
  if (status != REDISMODULE_OK) {
    RedisModule_CloseKey(key);
    return RedisModule_ReplyWithError(
        ctx, "Invalid test value for scheduling state");
  }

  bool update = false;
  if (current_state_integer & test_state_bitmask) {
    if (test_local_scheduler) {
      /* A test local scheduler ID was provided. Test whether it is equal to
       * the current local scheduler ID before performing the update. */
      RedisModuleString *test_local_scheduler_id = argv[5];
      if (RedisModule_StringCompare(current_local_scheduler_id,
                                    test_local_scheduler_id) == 0) {
        /* If the current local scheduler ID does matches the test ID, then
         * perform the update. */
        update = true;
      }
    } else {
      /* No test local scheduler ID was provided. Perform the update. */
      update = true;
    }
  }

  /* If the scheduling state and local scheduler ID tests passed, then perform
   * the update. */
  if (update) {
    RedisModule_HashSet(key, REDISMODULE_HASH_CFIELDS, "state", update_state,
                        "local_scheduler_id", local_scheduler_id, NULL);
  }

  /* Clean up. */
  RedisModule_CloseKey(key);
  /* Construct a reply by getting the task from the task ID. */
  return ReplyWithTask(ctx, task_id, update);
}

/**
 * Get an entry from the task table.
 *
 * This is called from a client with the command:
 *
 *     RAY.TASK_TABLE_GET <task ID>
 *
 * @param task_id A string of the task ID to look up.
 * @return An array of strings representing the task fields in the following
 *         order: 1) (integer) scheduling state 2) (string) associated local
 *         scheduler ID, if any 3) (string) the task specification, which can be
 *         cast to a task_spec. If the task ID is not in the table, returns nil.
 */
int TaskTableGet_RedisCommand(RedisModuleCtx *ctx,
                              RedisModuleString **argv,
                              int argc) {
  if (argc != 2) {
    return RedisModule_WrongArity(ctx);
  }

  /* Construct a reply by getting the task from the task ID. */
  return ReplyWithTask(ctx, argv[1], false);
}

extern "C" {

/* This function must be present on each Redis module. It is used in order to
 * register the commands into the Redis server. */
int RedisModule_OnLoad(RedisModuleCtx *ctx,
                       RedisModuleString **argv,
                       int argc) {
  REDISMODULE_NOT_USED(argv);
  REDISMODULE_NOT_USED(argc);

  if (RedisModule_Init(ctx, "ray", 1, REDISMODULE_APIVER_1) ==
      REDISMODULE_ERR) {
    return REDISMODULE_ERR;
  }

  if (RedisModule_CreateCommand(ctx, "ray.connect", Connect_RedisCommand,
                                "write pubsub", 0, 0, 0) == REDISMODULE_ERR) {
    return REDISMODULE_ERR;
  }

  if (RedisModule_CreateCommand(ctx, "ray.disconnect", Disconnect_RedisCommand,
                                "write pubsub", 0, 0, 0) == REDISMODULE_ERR) {
    return REDISMODULE_ERR;
  }

  if (RedisModule_CreateCommand(ctx, "ray.table_add", TableAdd_RedisCommand,
                                "write", 0, 0, 0) == REDISMODULE_ERR) {
    return REDISMODULE_ERR;
  }

  if (RedisModule_CreateCommand(ctx, "ray.table_lookup",
                                TableLookup_RedisCommand, "readonly", 0, 0,
                                0) == REDISMODULE_ERR) {
    return REDISMODULE_ERR;
  }

  if (RedisModule_CreateCommand(ctx, "ray.table_test_and_update",
                                TableTestAndUpdate_RedisCommand, "write", 0, 0,
                                0) == REDISMODULE_ERR) {
    return REDISMODULE_ERR;
  }

  if (RedisModule_CreateCommand(ctx, "ray.object_table_lookup",
                                ObjectTableLookup_RedisCommand, "readonly", 0,
                                0, 0) == REDISMODULE_ERR) {
    return REDISMODULE_ERR;
  }

  if (RedisModule_CreateCommand(ctx, "ray.object_table_add",
                                ObjectTableAdd_RedisCommand, "write pubsub", 0,
                                0, 0) == REDISMODULE_ERR) {
    return REDISMODULE_ERR;
  }

  if (RedisModule_CreateCommand(ctx, "ray.object_table_remove",
                                ObjectTableRemove_RedisCommand, "write", 0, 0,
                                0) == REDISMODULE_ERR) {
    return REDISMODULE_ERR;
  }

  if (RedisModule_CreateCommand(ctx, "ray.object_table_request_notifications",
                                ObjectTableRequestNotifications_RedisCommand,
                                "write pubsub", 0, 0, 0) == REDISMODULE_ERR) {
    return REDISMODULE_ERR;
  }

  if (RedisModule_CreateCommand(ctx, "ray.object_info_subscribe",
                                ObjectInfoSubscribe_RedisCommand, "pubsub", 0,
                                0, 0) == REDISMODULE_ERR) {
    return REDISMODULE_ERR;
  }

  if (RedisModule_CreateCommand(ctx, "ray.result_table_add",
                                ResultTableAdd_RedisCommand, "write", 0, 0,
                                0) == REDISMODULE_ERR) {
    return REDISMODULE_ERR;
  }

  if (RedisModule_CreateCommand(ctx, "ray.result_table_lookup",
                                ResultTableLookup_RedisCommand, "readonly", 0,
                                0, 0) == REDISMODULE_ERR) {
    return REDISMODULE_ERR;
  }

  if (RedisModule_CreateCommand(ctx, "ray.task_table_add",
                                TaskTableAddTask_RedisCommand, "write pubsub",
                                0, 0, 0) == REDISMODULE_ERR) {
    return REDISMODULE_ERR;
  }

  if (RedisModule_CreateCommand(ctx, "ray.task_table_update",
                                TaskTableUpdate_RedisCommand, "write pubsub", 0,
                                0, 0) == REDISMODULE_ERR) {
    return REDISMODULE_ERR;
  }

  if (RedisModule_CreateCommand(ctx, "ray.task_table_test_and_update",
                                TaskTableTestAndUpdate_RedisCommand,
                                "write pubsub", 0, 0, 0) == REDISMODULE_ERR) {
    return REDISMODULE_ERR;
  }

  if (RedisModule_CreateCommand(ctx, "ray.task_table_get",
                                TaskTableGet_RedisCommand, "readonly", 0, 0,
                                0) == REDISMODULE_ERR) {
    return REDISMODULE_ERR;
  }

  return REDISMODULE_OK;
}

} /* extern "C" */<|MERGE_RESOLUTION|>--- conflicted
+++ resolved
@@ -524,11 +524,7 @@
   RedisModuleString *id = argv[2];
 
   RedisModuleKey *key = OpenPrefixedKey(ctx, "T:", id, REDISMODULE_READ);
-<<<<<<< HEAD
-  if(key == nullptr){
-=======
   if (key == nullptr) {
->>>>>>> 3c080f4b
     return RedisModule_ReplyWithNull(ctx);
   }
   size_t len = 0;
