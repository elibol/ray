--- conflicted
+++ resolved
@@ -258,16 +258,6 @@
   /** Linked list of buffers to read or write. */
   /* queue for data requests. */
   std::list<PlasmaRequestBuffer *> data_request_queue;
-<<<<<<< HEAD
-=======
-  /* queue for data transfers. */
-  std::list<PlasmaRequestBuffer *> data_transfer_queue;
-  /* A set of object IDs which are queued in the transfer_queue and waiting to
-   * be sent. This is used to avoid sending the same object ID to the same
-   * manager multiple times. */
-  std::unordered_map<ObjectID, PlasmaRequestBuffer *, UniqueIDHasher>
-      pending_object_transfers;
->>>>>>> 422a6ca5
   /** Message file descriptor for the socket connected to the other
    *  plasma manager. */
   int fd;
@@ -556,7 +546,6 @@
                      void *context,
                      int events);
 
-<<<<<<< HEAD
 /**
  * BEGIN TRANSFER CPP
  */
@@ -643,60 +632,9 @@
         execute(o.id, o.value);
         pop_front();
       }
-=======
-void send_queued_request(event_loop *loop,
-                         int data_sock,
-                         void *context,
-                         int events){
-  ClientConnection *conn = (ClientConnection *) context;
-  PlasmaManagerState *state = conn->manager_state;
-  PlasmaRequestBuffer *buf = conn->data_request_queue.front();
-  int err = handle_sigpipe(
-          plasma::SendDataRequest(conn->fd, buf->object_id.to_plasma_id(),
-                                  state->addr, state->port),
-          conn->fd);
-  if(err == 0) {
-    assert(buf == conn->data_request_queue.front());
-    conn->data_request_queue.pop_front();
-    delete buf;
-    if (conn->data_request_queue.empty()) {
-      /* If there are no objects to transfer, temporarily remove this connection
-       * from the event loop. It will be reawoken when we receive another
-       * data request. */
-      LOG_DEBUG("send_queued_request_REMLOOP %d %s", data_sock, buf->object_id.hex().c_str());
-      event_loop_remove_file(loop, conn->fd);
-    }
-  } else {
-    LOG_ERROR("send_queued_request_ERROR %d %s", data_sock, buf->object_id.hex().c_str());
-    event_loop_remove_file(loop, conn->fd);
-    ClientConnection_free(conn);
-  }
-}
-
-int write_object_chunk(ClientConnection *conn, PlasmaRequestBuffer *buf) {
-  ssize_t r, s;
-  /* Try to write one buf_size at a time. */
-  s = buf->data_size + buf->metadata_size - buf->cursor;
-  if (s > RayConfig::instance().buf_size()) {
-    s = RayConfig::instance().buf_size();
-  }
-  r = write(conn->tfd, buf->data + buf->cursor, s);
-
-  int err;
-  if (r <= 0) {
-    LOG_ERROR("write_object_chunk_ERROR %d %s", conn->tfd, buf->object_id.hex().c_str());
-    err = errno;
-  } else {
-    buf->cursor += r;
-    CHECK(buf->cursor <= buf->data_size + buf->metadata_size);
-    /* If we've finished writing this buffer, reset the cursor. */
-    if (buf->cursor == buf->data_size + buf->metadata_size) {
-      buf->complete = true;
->>>>>>> 422a6ca5
-    }
-  }
-
-<<<<<<< HEAD
+    }
+  }
+
   virtual void execute(I &id, T &value){
     throw std::exception();
   }
@@ -790,17 +728,20 @@
     ClientConnection *conn = meta.conn;
     /* The corresponding call to plasma_release should happen in
      * receive_queued_transfer. */
+    std::shared_ptr<MutableBuffer> data;
     Status s;
     // TODO: is access to plasma client thread safe?
     {
       std::lock_guard<std::mutex> lock(pclock);
       s = conn->manager_state->plasma_conn->Create(
-              meta.object_id.to_plasma_id(), meta.data_size, NULL, meta.metadata_size, &(buf->data));
+              meta.object_id.to_plasma_id(), meta.data_size, NULL, meta.metadata_size, &data);
     }
     /* If success_create == true, a new object has been created.
      * If success_create == false the object creation has failed, possibly
      * due to an object with the same ID already existing in the Plasma Store. */
-    if (!s.ok()) {
+    if (s.ok()) {
+      buf->data = data->mutable_data();
+    } else {
       /* Since plasma_create() has failed, we ignore the data transfer. We will
        * receive this transfer in g_ignore_buf and then drop it. Allocate memory
        * for data and metadata, if needed. All memory associated with
@@ -812,62 +753,8 @@
     buf->started = true;
     LOG_INFO("receive_start %d %s", conn->tfd, buf->object_id.hex().c_str());
     return buf;
-=======
-void send_queued_transfer(event_loop *loop,
-                          int data_sock,
-                          void *context,
-                          int events) {
-  ClientConnection *conn = (ClientConnection *) context;
-
-  PlasmaRequestBuffer *buf = conn->data_transfer_queue.front();
-  int err = 0;
-  if (!buf->started) {
-    LOG_DEBUG("send_queued_transfer_START %d %s", data_sock, buf->object_id.hex().c_str());
-    /* If the cursor is not set, we haven't sent any requests for this object
-     * yet, so send the initial data request. */
-    err = handle_sigpipe(
-        plasma::SendDataReply(conn->fd, buf->object_id.to_plasma_id(),
-                              buf->data_size, buf->metadata_size),
-        conn->tfd);
-    buf->started = true;
-  }
-  if (err == 0) {
-    err = write_object_chunk(conn, buf);
-  }
-  if(err == 0 && buf->complete) {
-    LOG_DEBUG("send_queued_transfer_END %d %s", data_sock, buf->object_id.hex().c_str());
-    /* If we are done with this request, remove it from the transfer queue. */
-    /* We are done sending the object, so release it. The corresponding call
-     * to plasma_get occurred in process_data_request. */
-    ARROW_CHECK_OK(conn->manager_state->plasma_conn->Release(
-            buf->object_id.to_plasma_id()));
-    /* Remove the object from the hash table of pending transfer requests. */
-    conn->pending_object_transfers.erase(buf->object_id);
-    assert(buf == conn->data_transfer_queue.front());
-    conn->data_transfer_queue.pop_front();
-    delete buf;
-    if (conn->data_transfer_queue.empty()) {
-      /* If there are no objects to transfer, temporarily remove this connection
-       * from the event loop. It will be reawoken when we receive another
-       * data request. */
-      LOG_DEBUG("send_queued_transfer_REMLOOP %d %s", data_sock, buf->object_id.hex().c_str());
-      event_loop_remove_file(loop, conn->tfd);
-    }
-  }
-  /* If the other side hung up, stop sending to this manager. */
-  if (err != 0) {
-    LOG_ERROR("send_queued_transfer_ERROR %d %s", data_sock, buf->object_id.hex().c_str());
-    /* We errored while sending the object, so release it before removing the
-     * connection. The corresponding call to plasma_get occurred in
-     * process_data_request. */
-    ARROW_CHECK_OK(conn->manager_state->plasma_conn->Release(
-            buf->object_id.to_plasma_id()));
-    event_loop_remove_file(loop, conn->tfd);
-    ClientConnection_free(conn);
->>>>>>> 422a6ca5
-  }
-
-<<<<<<< HEAD
+  }
+
   int receive_execute(PlasmaReceiveMeta meta, PlasmaRequestBuffer *buf){
     ClientConnection *conn = meta.conn;
     assert(buf != NULL);
@@ -890,29 +777,6 @@
       }
       buf->cursor += r;
       s -= r;
-=======
-int read_object_chunk(ClientConnection *conn, PlasmaRequestBuffer *buf) {
-  ssize_t r, s;
-  CHECK(buf != NULL);
-  /* Try to read one buf_size at a time. */
-  s = buf->data_size + buf->metadata_size - buf->cursor;
-  if (s > RayConfig::instance().buf_size()) {
-    s = RayConfig::instance().buf_size();
-  }
-  r = read(conn->tfd, buf->data + buf->cursor, s);
-
-  int err;
-  if (r <= 0) {
-    LOG_ERROR("read_object_chunk %d %s", conn->tfd, buf->object_id.hex().c_str());
-    err = errno;
-  } else {
-    buf->cursor += r;
-    CHECK(buf->cursor <= buf->data_size + buf->metadata_size);
-    /* If the cursor is equal to the full object size, reset the cursor and
-     * we're done. */
-    if (buf->cursor == buf->data_size + buf->metadata_size) {
-      buf->complete = true;
->>>>>>> 422a6ca5
     }
 
     CHECK(buf->cursor == buf->data_size + buf->metadata_size);
@@ -920,7 +784,6 @@
     return 0;
   }
 
-<<<<<<< HEAD
   void receive_end(PlasmaReceiveMeta meta, PlasmaRequestBuffer *buf, int err){
     ClientConnection *conn = meta.conn;
     auto plasma_conn = conn->manager_state->plasma_conn;
@@ -939,67 +802,6 @@
     }
 
     LOG_INFO("receive_end %d %s", conn->tfd, buf->object_id.hex().c_str());
-=======
-void ignore_read_chunk(event_loop *loop,
-                       int data_sock,
-                       void *context,
-                       int events) {
-  /* Read the object chunk. */
-  ClientConnection *conn = (ClientConnection *) context;
-  PlasmaRequestBuffer *buf = conn->data_transfer_queue.front();
-  /* Just read the transferred data into ignore_buf and then drop (free) it. */
-  if(!buf->started){
-    LOG_DEBUG("ignore_read_chunk_START %s", buf->object_id.hex().c_str());
-    buf->started = true;
-  }
-  int err = read_object_chunk(conn, buf);
-  if (err != 0) {
-    LOG_ERROR("ignore_read_chunk %s", buf->object_id.hex().c_str());
-    event_loop_remove_file(loop, data_sock);
-    ClientConnection_free(conn);
-  } else if (buf->complete) {
-    LOG_DEBUG("ignore_read_chunk_END %s", buf->object_id.hex().c_str());
-    free(buf->data);
-    conn->data_transfer_queue.pop_front();
-    delete buf;
-    if(conn->data_transfer_queue.empty()) {
-      event_loop_remove_file(loop, data_sock);
-    }
-  }
-}
-
-void receive_queued_transfer(event_loop *loop,
-                        int data_sock,
-                        void *context,
-                        int events) {
-  /* Read the object chunk. */
-  ClientConnection *conn = (ClientConnection *) context;
-  PlasmaRequestBuffer *buf = conn->data_transfer_queue.front();
-  if(buf->ignore){
-    ignore_read_chunk(loop, data_sock, context, events);
-    return;
-  }
-  if (!buf->started) {
-    // nothing to do on receiving end.
-    buf->started = true;
-    LOG_DEBUG("receive_queued_transfer_START %d %s", data_sock, buf->object_id.hex().c_str());
-  }
-  assert(buf != NULL);
-  assert(buf->type == MessageType_PlasmaDataReply);
-  int err = read_object_chunk(conn, buf);
-  auto plasma_conn = conn->manager_state->plasma_conn;
-  if (err != 0) {
-    LOG_ERROR("receive_queued_transfer %d %s", data_sock, buf->object_id.hex().c_str());
-    /* Abort the object that we were trying to read from the remote plasma
-     * manager. */
-    ARROW_CHECK_OK(plasma_conn->Release(buf->object_id.to_plasma_id()));
-    ARROW_CHECK_OK(plasma_conn->Abort(buf->object_id.to_plasma_id()));
-    /* Remove the bad connection. */
-    event_loop_remove_file(loop, data_sock);
-    ClientConnection_free(conn);
-  } else if (buf->complete) {
-    LOG_DEBUG("receive_queued_transfer_END %d %s", data_sock, buf->object_id.hex().c_str());
->>>>>>> 422a6ca5
     /* If we're done receiving the object, seal the object and release it. The
      * release corresponds to the call to plasma_create that occurred in
      * process_data_reply. */
@@ -1011,7 +813,6 @@
       ARROW_CHECK_OK(plasma_conn->Release(buf->object_id.to_plasma_id()));
     }
     /* Remove the request buffer used for reading this object's data. */
-<<<<<<< HEAD
 
     conn->manager_state->received_objects[buf->object_id] = current_time_ms();
     delete buf;
@@ -1057,21 +858,11 @@
     bool successful = send_start(value, buf);
     if(!successful){
       return;
-=======
-
-    conn->manager_state->received_objects[buf->object_id] = current_time_ms();
-    conn->data_transfer_queue.pop_front();
-    delete buf;
-    if(conn->data_transfer_queue.empty()){
-      LOG_DEBUG("receive_queued_transfer_REMLOOP %d %s", data_sock, buf->object_id.hex().c_str());
-      event_loop_remove_file(loop, data_sock);
->>>>>>> 422a6ca5
     }
     int err = send_execute(value, buf);
     send_end(value, buf, err);
   }
 
-<<<<<<< HEAD
   bool send_start(PlasmaSendMeta meta, PlasmaRequestBuffer *buf){
     /* Allocate and append the request to the transfer queue. */
     plasma::ObjectBuffer object_buffer;
@@ -1091,54 +882,20 @@
                       "local.");
       return false;
     }
-    DCHECK(object_buffer.metadata ==
-           object_buffer.data + object_buffer.data_size);
+    CHECK(object_buffer.metadata->data() ==
+           object_buffer.data->data() + object_buffer.data_size);
     buf->type = MessageType_PlasmaDataReply;
     buf->object_id = meta.object_id;
     /* We treat buf->data as a pointer to the concatenated data and metadata, so
      * we don't actually use buf->metadata. */
-    buf->data = object_buffer.data;
+    buf->data = const_cast<uint8_t *>(object_buffer.data->data());
     buf->data_size = object_buffer.data_size;
     buf->metadata_size = object_buffer.metadata_size;
     buf->started = true;
     LOG_INFO("send_start %d %s", meta.conn->tfd, buf->object_id.hex().c_str());
     return true;
-=======
-
-ClientConnection *get_manager_connection(PlasmaManagerState *state,
-                                         const char *ip_addr,
-                                         int port) {
-  // CLIENT
-  /* TODO(swang): Should probably check whether ip_addr and port belong to us.
-   */
-  std::string ip_addr_port = std::string(ip_addr) + ":" + std::to_string(port);
-  ClientConnection *manager_conn;
-  auto cc_it = state->manager_connections.find(ip_addr_port);
-  if (cc_it == state->manager_connections.end()) {
-    /* If we don't already have a connection to this manager, start one. */
-    int fd = connect_inet_sock(ip_addr, port);
-    if (fd < 0) {
-      return NULL;
-    }
-
-    int transfer_port = -1;
-    int r = read(fd, &transfer_port, sizeof(int));
-    CHECK(r == sizeof(int));
-    int tfd = connect_inet_sock(ip_addr, transfer_port);
-    LOG_DEBUG("TransferSock (client) %d %d", transfer_port, tfd);
-    if (tfd < 0) {
-      LOG_FATAL("Transfer Client Connect Failed");
-      return NULL;
-    }
-
-    manager_conn = ClientConnection_init(state, fd, ip_addr_port);
-    manager_conn->tfd = tfd;
-  } else {
-    manager_conn = cc_it->second;
->>>>>>> 422a6ca5
-  }
-
-<<<<<<< HEAD
+  }
+
   int send_execute(PlasmaSendMeta meta, PlasmaRequestBuffer *buf){
     ClientConnection *conn = meta.conn;
     int err = 0;
@@ -1171,25 +928,6 @@
     CHECK(buf->cursor == buf->data_size + buf->metadata_size);
     buf->complete = true;
     return 0;
-=======
-void process_data_request(event_loop *loop,
-                              ObjectID obj_id,
-                              const char *addr,
-                              int port,
-                              ClientConnection *conn) {
-  ClientConnection *manager_conn =
-      get_manager_connection(conn->manager_state, addr, port);
-  if (manager_conn == NULL) {
-    return;
-  }
-
-  /* If there is already a request in the transfer queue with the same object
-   * ID, do not add the transfer request. */
-  auto pending_it = manager_conn->pending_object_transfers.find(obj_id);
-  if (pending_it != manager_conn->pending_object_transfers.end()) {
-    LOG_DEBUG("process_data_request_PENDING %d %s", manager_conn->tfd, obj_id.hex().c_str());
-    return;
->>>>>>> 422a6ca5
   }
 
   void send_end(PlasmaSendMeta meta, PlasmaRequestBuffer *buf, int err){
@@ -1220,7 +958,6 @@
     }
   }
 
-<<<<<<< HEAD
 public:
   bool add(ObjectID object_id, ClientConnection *conn, const char *addr, int port) {
     LOG_INFO("Sender.add %d %s\n", is_started, object_id.hex().c_str());
@@ -1244,37 +981,6 @@
     return;
   }
   conn->sender->add(obj_id, manager_conn, addr, port);
-=======
-  /* If we already have a connection to this manager and its inactive,
-   * (re)register it with the event loop again. */
-  bool was_empty = manager_conn->data_transfer_queue.empty();
-
-  CHECK(object_buffer.metadata->data() ==
-        object_buffer.data->data() + object_buffer.data_size);
-  PlasmaRequestBuffer *buf = new PlasmaRequestBuffer();
-  buf->type = MessageType_PlasmaDataReply;
-  buf->object_id = obj_id;
-  /* We treat buf->data as a pointer to the concatenated data and metadata, so
-   * we don't actually use buf->metadata. */
-  buf->data = const_cast<uint8_t *>(object_buffer.data->data());
-  buf->data_size = object_buffer.data_size;
-  buf->metadata_size = object_buffer.metadata_size;
-
-  manager_conn->data_transfer_queue.push_back(buf);
-  manager_conn->pending_object_transfers[object_id] = buf;
-
-  if (was_empty) {
-    LOG_DEBUG("send_queued_transfer_ADDLOOP %d %s", manager_conn->tfd, buf->object_id.hex().c_str());
-    bool success = event_loop_add_file(loop, manager_conn->tfd, EVENT_LOOP_WRITE,
-                                       send_queued_transfer, manager_conn);
-    if (!success) {
-      ClientConnection_free(manager_conn);
-      return;
-    }
-  } else {
-    LOG_DEBUG("send_queued_transfer_NOPLOOP %d %s", manager_conn->tfd, buf->object_id.hex().c_str());
-  }
->>>>>>> 422a6ca5
 }
 
 /**
@@ -1296,7 +1002,6 @@
                         int64_t data_size,
                         int64_t metadata_size,
                         ClientConnection *conn) {
-<<<<<<< HEAD
   conn->receiver->add(object_id, conn, data_size, metadata_size);
 }
 
@@ -1362,49 +1067,6 @@
     LOG_ERROR("send_queued_request_ERROR %d %s", data_sock, buf->object_id.hex().c_str());
     event_loop_remove_file(loop, conn->fd);
     ClientConnection_free(conn);
-=======
-  PlasmaRequestBuffer *buf = new PlasmaRequestBuffer();
-  buf->type = MessageType_PlasmaDataReply;
-  buf->object_id = object_id;
-  buf->data_size = data_size;
-  buf->metadata_size = metadata_size;
-
-  /* The corresponding call to plasma_release should happen in
-   * receive_queued_transfer. */
-  std::shared_ptr<MutableBuffer> data;
-  Status s = conn->manager_state->plasma_conn->Create(
-      object_id.to_plasma_id(), data_size, NULL, metadata_size, &data);
-
-  /* If success_create == true, a new object has been created.
-   * If success_create == false the object creation has failed, possibly
-   * due to an object with the same ID already existing in the Plasma Store. */
-  bool was_empty = conn->data_transfer_queue.empty();
-  /* Add buffer where the fetched data is to be stored to
-   * conn->transfer_queue. */
-  conn->data_transfer_queue.push_back(buf);
-
-  if (s.ok()) {
-    buf->data = data->mutable_data();
-  } else {
-    /* Since plasma_create() has failed, we ignore the data transfer. We will
-     * receive this transfer in g_ignore_buf and then drop it. Allocate memory
-     * for data and metadata, if needed. All memory associated with
-     * buf/g_ignore_buf will be freed in ignore_read_chunk(). */
-    buf->ignore = true;
-    buf->data = (uint8_t *) malloc(buf->data_size + buf->metadata_size);
-    LOG_DEBUG("process_data_reply_IGNORE %s", buf->object_id.hex().c_str());
-  }
-
-  if(was_empty){
-    LOG_DEBUG("receive_queued_transfer_ADDLOOP %d %s", conn->tfd, buf->object_id.hex().c_str());
-    bool success = event_loop_add_file(loop, conn->tfd, EVENT_LOOP_READ,
-                                       receive_queued_transfer, conn);
-    if (!success) {
-      ClientConnection_free(conn);
-    }
-  } else {
-    LOG_DEBUG("receive_queued_transfer_NOPLOOP %d %s", conn->tfd, buf->object_id.hex().c_str());
->>>>>>> 422a6ca5
   }
 }
 
@@ -1442,15 +1104,9 @@
        * (re)register it with the event loop. */
       event_loop_add_file(manager_state->loop, manager_conn->fd,
                           EVENT_LOOP_WRITE, send_queued_request, manager_conn);
-<<<<<<< HEAD
       LOG_INFO("send_queued_request_ADDLOOP %d %s", manager_conn->fd, transfer_request->object_id.hex().c_str());
     } else {
       LOG_INFO("send_queued_request_NOPLOOP %d %s", manager_conn->fd, transfer_request->object_id.hex().c_str());
-=======
-      LOG_DEBUG("send_queued_request_ADDLOOP %d %s", manager_conn->fd, transfer_request->object_id.hex().c_str());
-    } else {
-      LOG_DEBUG("send_queued_request_NOPLOOP %d %s", manager_conn->fd, transfer_request->object_id.hex().c_str());
->>>>>>> 422a6ca5
     }
     /* Add this transfer request to this connection's transfer queue. */
     manager_conn->data_request_queue.push_back(transfer_request);
@@ -1488,17 +1144,10 @@
           manager_state->received_objects.erase(fetch_req->object_id);
         }
         // do nothing if the object has already been received.
-<<<<<<< HEAD
         LOG_INFO("fetch_timeout_handler_EXISTS %s", fetch_req->object_id.hex().c_str());
         continue;
       }
       LOG_INFO("fetch_timeout_handler_MISSNG %s", fetch_req->object_id.hex().c_str());
-=======
-        LOG_DEBUG("fetch_timeout_handler_EXISTS %s", fetch_req->object_id.hex().c_str());
-        continue;
-      }
-      LOG_DEBUG("fetch_timeout_handler_MISSNG %s", fetch_req->object_id.hex().c_str());
->>>>>>> 422a6ca5
       request_transfer_from(manager_state, fetch_req);
       /* If we've tried all of the managers that we know about for this object,
        * add this object to the list to resend requests for. */
@@ -1919,50 +1568,15 @@
   return conn;
 }
 
-struct TransferSock {
-
-  static TransferSock get_sock(){
-    int sock;
-    sock = bind_inet_sock(0, false);
-
-    struct sockaddr address;
-    socklen_t addrlen = sizeof(address);
-    getsockname(sock, &address, &addrlen);
-    struct sockaddr_in *address_in = (struct sockaddr_in *) &address;
-    int port = htons(address_in->sin_port);
-
-    CHECK(listen(sock, 128) != -1);
-    return TransferSock(sock, port, address_in);
-  };
-
-  int sock;
-  int port;
-  struct sockaddr_in *address_in;
-
-  TransferSock(int sock, int port, sockaddr_in *address_in){
-    this->sock = sock;
-    this->port = port;
-    this->address_in = address_in;
-  }
-
-};
-
 ClientConnection *ClientConnection_listen(event_loop *loop,
                                           int listener_sock,
                                           void *context,
                                           int events,
                                           char conn_type) {
-<<<<<<< HEAD
   // SERVER (SENDER)
   PlasmaManagerState *state = (PlasmaManagerState *) context;
   int new_socket = accept_client(listener_sock);
   LOG_INFO("ClientConnection_listen %d", new_socket);
-=======
-  // SERVER
-  PlasmaManagerState *state = (PlasmaManagerState *) context;
-  int new_socket = accept_client(listener_sock);
-  LOG_DEBUG("New client connection with fd %d", new_socket);
->>>>>>> 422a6ca5
   char client_key[8];
   snprintf(client_key, sizeof(client_key), "%d", new_socket);
   ClientConnection *conn = ClientConnection_init(state, new_socket, client_key);
@@ -1973,20 +1587,13 @@
     CHECK(r == sizeof(int));
     usleep(1000);
     int transfer_socket = accept_client(transfer_server.sock);
-<<<<<<< HEAD
     LOG_INFO("TransferSock (server) %d %d", transfer_server.port, transfer_socket);
-=======
-    LOG_DEBUG("TransferSock (server) %d %d", transfer_server.port, transfer_socket);
->>>>>>> 422a6ca5
     if(transfer_socket < 0){
       LOG_FATAL("Transfer Server Connect Failed");
     } else {
       conn->tfd = transfer_socket;
-<<<<<<< HEAD
       conn->sender->start();
       conn->receiver->start();
-=======
->>>>>>> 422a6ca5
     }
   }
 
@@ -1998,19 +1605,9 @@
   PlasmaManagerState *state = client_conn->manager_state;
   state->manager_connections.erase(client_conn->ip_addr_port);
 
-<<<<<<< HEAD
   /* Free the request and transfer queue. */
   client_conn->sender->stop();
   client_conn->receiver->stop();
-=======
-  client_conn->pending_object_transfers.clear();
-
-  /* Free the request and transfer queue. */
-  while (client_conn->data_transfer_queue.size()) {
-    delete client_conn->data_transfer_queue.front();
-    client_conn->data_transfer_queue.pop_front();
-  }
->>>>>>> 422a6ca5
   while (client_conn->data_request_queue.size()) {
     delete client_conn->data_request_queue.front();
     client_conn->data_request_queue.pop_front();
@@ -2061,11 +1658,7 @@
     int port;
     ARROW_CHECK_OK(
         plasma::ReadDataRequest(data, length, &object_id, &address, &port));
-<<<<<<< HEAD
     LOG_INFO("process_message_PlasmaDataRequest %d %s", client_sock, object_id.hex().c_str());
-=======
-    LOG_DEBUG("process_message_PlasmaDataRequest %d %s", client_sock, object_id.hex().c_str());
->>>>>>> 422a6ca5
     process_data_request(loop, object_id, address, port, conn);
     free(address);
   } break;
@@ -2075,11 +1668,7 @@
     int64_t metadata_size;
     ARROW_CHECK_OK(plasma::ReadDataReply(data, length, &object_id, &object_size,
                                          &metadata_size));
-<<<<<<< HEAD
     LOG_INFO("process_message_PlasmaDataReply %d %s", client_sock, object_id.hex().c_str());
-=======
-    LOG_DEBUG("process_message_PlasmaDataReply %d %s", client_sock, object_id.hex().c_str());
->>>>>>> 422a6ca5
     process_data_reply(loop, client_sock, object_id, object_size,
                        metadata_size, conn);
   } break;
@@ -2089,21 +1678,13 @@
      * object_ids too so these should be shared in the future. */
     ARROW_CHECK_OK(plasma::ReadFetchRequest(data, length, object_ids_to_fetch));
     for (uint i=0; i < object_ids_to_fetch.size(); i++) {
-<<<<<<< HEAD
       LOG_INFO("process_message_PlasmaFetchRequest %d %s", client_sock, object_ids_to_fetch[i].hex().c_str());
-=======
-      LOG_DEBUG("process_message_PlasmaFetchRequest %d %s", client_sock, object_ids_to_fetch[i].hex().c_str());
->>>>>>> 422a6ca5
     }
     process_fetch_requests(conn, object_ids_to_fetch.size(),
                            object_ids_to_fetch.data());
   } break;
   case MessageType_PlasmaWaitRequest: {
-<<<<<<< HEAD
     LOG_INFO("process_message_PlasmaWaitRequest");
-=======
-    LOG_DEBUG("process_message_PlasmaWaitRequest");
->>>>>>> 422a6ca5
     plasma::ObjectRequestMap object_requests;
     int64_t timeout_ms;
     int num_ready_objects;
@@ -2115,19 +1696,11 @@
   case MessageType_PlasmaStatusRequest: {
     plasma::ObjectID object_id;
     ARROW_CHECK_OK(plasma::ReadStatusRequest(data, length, &object_id, 1));
-<<<<<<< HEAD
     LOG_INFO("process_message_PlasmaStatusRequest %d %s", client_sock, object_id.hex().c_str());
     process_status_request(conn, object_id);
   } break;
   case DISCONNECT_CLIENT: {
     LOG_INFO("process_message_DISCONNECT_CLIENT %d", client_sock);
-=======
-    LOG_DEBUG("process_message_PlasmaStatusRequest %d %s", client_sock, object_id.hex().c_str());
-    process_status_request(conn, object_id);
-  } break;
-  case DISCONNECT_CLIENT: {
-    LOG_DEBUG("process_message_DISCONNECT_CLIENT %d", client_sock);
->>>>>>> 422a6ca5
     event_loop_remove_file(loop, client_sock);
     ClientConnection_free(conn);
   } break;
