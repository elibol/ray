--- conflicted
+++ resolved
@@ -752,31 +752,6 @@
     ARROW_CHECK_OK(plasma_conn->Seal(buf->object_id.to_plasma_id()));
     ARROW_CHECK_OK(plasma_conn->Release(buf->object_id.to_plasma_id()));
     /* Remove the request buffer used for reading this object's data. */
-<<<<<<< HEAD
-=======
-
-    conn->manager_state->received_objects[buf->object_id] = current_time_ms();
-    conn->transfer_queue.pop_front();
-    delete buf;
-    /* Switch to listening for requests from this socket, instead of reading
-     * object data. */
-    event_loop_remove_file(loop, data_sock);
-    bool success = event_loop_add_file(loop, data_sock, EVENT_LOOP_READ,
-                                       process_message, conn);
-    if (!success) {
-      ClientConnection_free(conn);
-    }
-  }
-}
-
-void ignore_data_chunk(event_loop *loop,
-                       int data_sock,
-                       void *context,
-                       int events) {
-  /* Read the object chunk. */
-  ClientConnection *conn = (ClientConnection *) context;
-  PlasmaRequestBuffer *buf = conn->ignore_buffer;
->>>>>>> 2b69b12b
 
     conn->manager_state->received_objects[buf->object_id] = current_time_ms();
     conn->data_transfer_queue.pop_front();
@@ -1017,13 +992,6 @@
     FetchRequest *fetch_req = it->second;
     if (fetch_req->manager_vector.size() > 0) {
       if(is_object_received(manager_state, fetch_req->object_id)){
-<<<<<<< HEAD
-        // do nothing if the object has already been received.
-        LOG_ERROR("fetch_timeout_handler_EXISTS %s", fetch_req->object_id.hex().c_str());
-        continue;
-      }
-      LOG_ERROR("fetch_timeout_handler_MISSNG %s", fetch_req->object_id.hex().c_str());
-=======
         int64_t rtime = manager_state->received_objects[fetch_req->object_id];
         int64_t duration = current_time_ms() - rtime;
         if(duration > 2 * RayConfig::instance().manager_timeout_milliseconds()){
@@ -1036,7 +1004,6 @@
         continue;
       }
       LOG_INFO("fetch_timeout_handler_MISSNG %s", fetch_req->object_id.hex().c_str());
->>>>>>> 2b69b12b
       request_transfer_from(manager_state, fetch_req);
       /* If we've tried all of the managers that we know about for this object,
        * add this object to the list to resend requests for. */
