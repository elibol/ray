#ifndef RAY_OBJECT_MANAGER_OBJECT_MANAGER_CLIENT_CONNECTION_H
#define RAY_OBJECT_MANAGER_OBJECT_MANAGER_CLIENT_CONNECTION_H

#include <deque>
#include <memory>
#include <unordered_map>

#include <boost/asio.hpp>
#include <boost/asio/error.hpp>
#include <boost/bind.hpp>
#include <boost/enable_shared_from_this.hpp>

#include "common/state/ray_config.h"
#include "ray/common/client_connection.h"
#include "ray/id.h"

namespace ray {

class SenderConnection : public boost::enable_shared_from_this<SenderConnection> {
 public:
  /// Create a connection for sending data to other object managers.
  ///
  /// \param io_service The service to which the created socket should attach.
  /// \param client_id The ClientID of the remote node.
  /// \param ip The ip address of the remote node server.
  /// \param port The port of the remote node server.
  /// \return A connection to the remote object manager.
  static std::shared_ptr<SenderConnection> Create(boost::asio::io_service &io_service,
                                                  const ClientID &client_id,
                                                  const std::string &ip, uint16_t port);

  /// \param socket A reference to the socket created by the static Create method.
  /// \param client_id The ClientID of the remote node.
  SenderConnection(std::shared_ptr<TcpServerConnection> conn, const ClientID &client_id);

  /// Write a message to the client.
  ///
  /// \param type The message type (e.g., a flatbuffer enum).
  /// \param length The size in bytes of the message.
  /// \param message A pointer to the message buffer.
  /// \return Status.
  ray::Status WriteMessage(int64_t type, uint64_t length, const uint8_t *message) {
    return conn_->WriteMessage(type, length, message);
  }

  /// Write a buffer to this connection.
  ///
  /// \param buffer The buffer.
  /// \param ec The error code object in which to store error codes.
  void WriteBuffer(const std::vector<boost::asio::const_buffer> &buffer,
                   boost::system::error_code &ec) {
    return conn_->WriteBuffer(buffer, ec);
  }

  /// Read a buffer from this connection.
  ///
  /// \param buffer The buffer.
  /// \param ec The error code object in which to store error codes.
  void ReadBuffer(const std::vector<boost::asio::mutable_buffer> &buffer,
                  boost::system::error_code &ec) {
    return conn_->ReadBuffer(buffer, ec);
  }

<<<<<<< HEAD
  ray::Status Close(){
    return conn_->Close();
=======
  ray::Status AsyncWriteMessage(
      int64_t type, uint64_t length, const uint8_t *message,
      std::function<void(const boost::system::error_code &error)> handler) {
    return conn_->AsyncWriteMessage(type, length, message, handler);
  }

  /// Write a buffer to this connection.
  ///
  /// \param buffer The buffer.
  /// \param handler Handler to invoke when write is completed.
  void AsyncWriteBuffer(
      const std::vector<boost::asio::const_buffer> &buffer,
      std::function<void(const boost::system::error_code &error)> handler) {
    conn_->AsyncWriteBuffer(buffer, handler);
  }

  /// Read a buffer from this connection.
  ///
  /// \param buffer The buffer.
  /// \param handler Handler to invoke when read is completed.
  void AsyncReadBuffer(
      const std::vector<boost::asio::mutable_buffer> &buffer,
      std::function<void(const boost::system::error_code &error)> handler) {
    conn_->AsyncReadBuffer(buffer, handler);
>>>>>>> 4af43b15
  }

  /// \return The ClientID of this connection.
  const ClientID &GetClientID() { return client_id_; }

 private:
  bool operator==(const SenderConnection &rhs) const {
    return connection_id_ == rhs.connection_id_;
  }

  static uint64_t id_counter_;
  uint64_t connection_id_;
  ClientID client_id_;
  std::shared_ptr<TcpServerConnection> conn_;
};

}  // namespace ray

#endif  // RAY_OBJECT_MANAGER_OBJECT_MANAGER_CLIENT_CONNECTION_H<|MERGE_RESOLUTION|>--- conflicted
+++ resolved
@@ -61,10 +61,10 @@
     return conn_->ReadBuffer(buffer, ec);
   }
 
-<<<<<<< HEAD
   ray::Status Close(){
     return conn_->Close();
-=======
+  }
+
   ray::Status AsyncWriteMessage(
       int64_t type, uint64_t length, const uint8_t *message,
       std::function<void(const boost::system::error_code &error)> handler) {
@@ -89,7 +89,6 @@
       const std::vector<boost::asio::mutable_buffer> &buffer,
       std::function<void(const boost::system::error_code &error)> handler) {
     conn_->AsyncReadBuffer(buffer, handler);
->>>>>>> 4af43b15
   }
 
   /// \return The ClientID of this connection.
