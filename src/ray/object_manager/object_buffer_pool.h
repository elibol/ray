#ifndef RAY_OBJECT_MANAGER_OBJECT_BUFFER_POOL_H
#define RAY_OBJECT_MANAGER_OBJECT_BUFFER_POOL_H

#include <list>
#include <memory>
#include <mutex>
#include <vector>

#include <boost/asio.hpp>
#include <boost/asio/error.hpp>
#include <boost/bind.hpp>

#include "plasma/client.h"
#include "plasma/events.h"
#include "plasma/plasma.h"

#include "ray/id.h"
#include "ray/status.h"

namespace ray {

/// \class ObjectBufferPool Exposes chunks of object buffers for use by the ObjectManager.
class ObjectBufferPool {
 public:
  /// Information needed to read or write an object chunk.
  /// This is the structure returned whenever an object chunk is
  /// accessed via Get and Create.
  struct ChunkInfo {
    ChunkInfo(uint64_t chunk_index, uint8_t *data, uint64_t buffer_length)
        : chunk_index(chunk_index), data(data), buffer_length(buffer_length){};
    /// A pointer to the start position of this object chunk.
    uint64_t chunk_index;
    /// A pointer to the start position of this object chunk.
    uint8_t *data;
    /// The size of this object chunk.
    uint64_t buffer_length;
  };

  /// Constructor.
  ///
  /// \param store_socket_name The socket name of the store to which plasma clients
  /// connect.
  /// \param chunk_size The chunk size into which objects are to be split.
  /// \param release_delay The number of release calls before objects are released
  /// from the store client (FIFO).
<<<<<<< HEAD
  ObjectBufferPool(const std::string &store_socket_name, const uint64_t chunk_size, const int release_delay);
=======
  ObjectBufferPool(const std::string &store_socket_name, const uint64_t chunk_size,
                   const int release_delay);
>>>>>>> c6b5105d

  ~ObjectBufferPool();

  /// This object cannot be copied due to pool_mutex.
  RAY_DISALLOW_COPY_AND_ASSIGN(ObjectBufferPool);

  /// Computes the number of chunks needed to transfer an object and its metadata.
  ///
  /// \param data_size The size of the object + metadata.
  /// \return The number of chunks into which the object will be split.
  uint64_t GetNumChunks(uint64_t data_size);

  /// Computes the buffer length of a chunk of an object.
  ///
  /// \param chunk_index The chunk index for which to obtain the buffer length.
  /// \param data_size The size of the object + metadata.
  /// \return The buffer length of the chunk at chunk_index.
  uint64_t GetBufferLength(uint64_t chunk_index, uint64_t data_size);

  /// Returns a chunk of an object at the given chunk_index. The object chunk serves
  /// as the data that is to be written to a connection as part of sending an object to
  /// a remote node.
  ///
  /// \param object_id The ObjectID.
  /// \param data_size The sum of the object size and metadata size.
  /// \param metadata_size The size of the metadata.
  /// \param chunk_index The index of the chunk.
  /// \return A pair consisting of a ChunkInfo and status of invoking this method.
  /// An IOError status is returned if the Get call on the plasma store fails.
<<<<<<< HEAD
  std::pair<const ObjectBufferPool::ChunkInfo &, ray::Status> GetChunk(const ObjectID &object_id, uint64_t data_size,
                            uint64_t metadata_size, uint64_t chunk_index);
=======
  std::pair<const ObjectBufferPool::ChunkInfo &, ray::Status> GetChunk(
      const ObjectID &object_id, uint64_t data_size, uint64_t metadata_size,
      uint64_t chunk_index);
>>>>>>> c6b5105d

  /// When a chunk is done being used as part of a get, this method releases the chunk.
  /// If all chunks of an object are released, the object buffer will be released.
  ///
  /// \param object_id The object_id of the buffer to release.
  /// \param chunk_index The index of the chunk.
  void ReleaseGetChunk(const ObjectID &object_id, uint64_t chunk_index);

  /// Returns a chunk of an empty object at the given chunk_index. The object chunk
  /// serves as the buffer that is to be written to by a connection receiving an object
  /// from a remote node. Only one thread is permitted to create the object chunk at
  /// chunk_index. Multiple threads attempting to create the same object chunk will
  /// result in one succeeding. The ObjectManager is responsible for handling
  /// create failures. This method will fail if it's invoked on a chunk_index on which
  /// SealChunk has already been invoked.
  ///
  /// \param object_id The ObjectID.
  /// \param data_size The sum of the object size and metadata size.
  /// \param metadata_size The size of the metadata.
  /// \param chunk_index The index of the chunk.
  /// \return A pair consisting of ChunkInfo and status of invoking this method.
  /// An IOError status is returned if object creation on the store client fails,
  /// or if create is invoked consecutively on the same chunk
  /// (with no intermediate AbortCreateChunk).
<<<<<<< HEAD
  std::pair<const ObjectBufferPool::ChunkInfo &, ray::Status> CreateChunk(const ObjectID &object_id, uint64_t data_size,
                               uint64_t metadata_size, uint64_t chunk_index);
=======
  std::pair<const ObjectBufferPool::ChunkInfo &, ray::Status> CreateChunk(
      const ObjectID &object_id, uint64_t data_size, uint64_t metadata_size,
      uint64_t chunk_index);
>>>>>>> c6b5105d

  /// Abort the create operation associated with a chunk at chunk_index.
  /// This method will fail if it's invoked on a chunk_index on which
  /// CreateChunk was not first invoked, or a chunk_index on which
  /// SealChunk has already been invoked.
  ///
  /// \param object_id The ObjectID.
  /// \param chunk_index The index of the chunk.
  void AbortCreateChunk(const ObjectID &object_id, uint64_t chunk_index);

  /// Seal the object associated with a create operation. This is invoked whenever
  /// a chunk is successfully written to.
  /// This method will fail if it's invoked on a chunk_index on which
  /// CreateChunk was not first invoked, or a chunk_index on which
  /// SealChunk or AbortCreateChunk has already been invoked.
  ///
  /// \param object_id The ObjectID.
  /// \param chunk_index The index of the chunk.
  void SealChunk(const ObjectID &object_id, uint64_t chunk_index);

 private:
  /// Abort the create operation associated with an object. This destroys the buffer
  /// state, including create operations in progress for all chunks of the object.
  void AbortCreate(const ObjectID &object_id);

  /// Abort the get operation associated with an object.
  void AbortGet(const ObjectID &object_id);

  /// Splits an object into ceil(data_size/chunk_size) chunks, which will
  /// either be read or written to in parallel.
<<<<<<< HEAD
  std::vector<ChunkInfo> BuildChunks(const ObjectID &object_id,
                                     uint8_t *data,
=======
  std::vector<ChunkInfo> BuildChunks(const ObjectID &object_id, uint8_t *data,
>>>>>>> c6b5105d
                                     uint64_t data_size);

  /// Holds the state of a get buffer.
  struct GetBufferState {
    GetBufferState() {}
    GetBufferState(std::vector<ChunkInfo> chunk_info) : chunk_info(chunk_info) {}
    /// A vector maintaining information about the chunks which comprise
    /// an object.
    std::vector<ChunkInfo> chunk_info;
    /// The number of references that currently rely on this buffer.
    /// Once this reaches 0, the buffer is released and this object is erased
    /// from get_buffer_state_.
    uint64_t references = 0;
  };

  /// The state of a chunk associated with a create operation.
  enum class CreateChunkState : uint { AVAILABLE = 0, REFERENCED, SEALED };

  /// Holds the state of a create buffer.
  struct CreateBufferState {
    CreateBufferState() {}
    CreateBufferState(std::vector<ChunkInfo> chunk_info)
        : chunk_info(chunk_info),
          chunk_state(chunk_info.size(), CreateChunkState::AVAILABLE),
          num_seals_remaining(chunk_info.size()) {}
    /// A vector maintaining information about the chunks which comprise
    /// an object.
    std::vector<ChunkInfo> chunk_info;
    /// The state of each chunk, which is used to enforce strict state
    /// transitions of each chunk.
    std::vector<CreateChunkState> chunk_state;
    /// The number of chunks left to seal before the buffer is sealed.
    uint64_t num_seals_remaining;
  };

  /// Returned when GetChunk or CreateChunk fails.
  const ChunkInfo errored_chunk_ = {0, nullptr, 0};

  /// Mutex on public methods for thread-safe operations on
  /// get_buffer_state_, create_buffer_state_, and store_client_.
  std::mutex pool_mutex_;
  /// Determines the maximum chunk size to be transferred by a single thread.
  const uint64_t chunk_size_;
  /// The state of a buffer that's currently being used.
  std::unordered_map<ray::ObjectID, GetBufferState, ray::UniqueIDHasher>
      get_buffer_state_;
  /// The state of a buffer that's currently being used.
  std::unordered_map<ray::ObjectID, CreateBufferState, ray::UniqueIDHasher>
      create_buffer_state_;

  /// Plasma client pool.
  plasma::PlasmaClient store_client_;
  /// Socket name of plasma store.
  std::string store_socket_name_;
};

}  // namespace ray

#endif  // RAY_OBJECT_MANAGER_OBJECT_BUFFER_POOL_H<|MERGE_RESOLUTION|>--- conflicted
+++ resolved
@@ -43,12 +43,8 @@
   /// \param chunk_size The chunk size into which objects are to be split.
   /// \param release_delay The number of release calls before objects are released
   /// from the store client (FIFO).
-<<<<<<< HEAD
-  ObjectBufferPool(const std::string &store_socket_name, const uint64_t chunk_size, const int release_delay);
-=======
   ObjectBufferPool(const std::string &store_socket_name, const uint64_t chunk_size,
                    const int release_delay);
->>>>>>> c6b5105d
 
   ~ObjectBufferPool();
 
@@ -78,14 +74,9 @@
   /// \param chunk_index The index of the chunk.
   /// \return A pair consisting of a ChunkInfo and status of invoking this method.
   /// An IOError status is returned if the Get call on the plasma store fails.
-<<<<<<< HEAD
-  std::pair<const ObjectBufferPool::ChunkInfo &, ray::Status> GetChunk(const ObjectID &object_id, uint64_t data_size,
-                            uint64_t metadata_size, uint64_t chunk_index);
-=======
   std::pair<const ObjectBufferPool::ChunkInfo &, ray::Status> GetChunk(
       const ObjectID &object_id, uint64_t data_size, uint64_t metadata_size,
       uint64_t chunk_index);
->>>>>>> c6b5105d
 
   /// When a chunk is done being used as part of a get, this method releases the chunk.
   /// If all chunks of an object are released, the object buffer will be released.
@@ -110,14 +101,9 @@
   /// An IOError status is returned if object creation on the store client fails,
   /// or if create is invoked consecutively on the same chunk
   /// (with no intermediate AbortCreateChunk).
-<<<<<<< HEAD
-  std::pair<const ObjectBufferPool::ChunkInfo &, ray::Status> CreateChunk(const ObjectID &object_id, uint64_t data_size,
-                               uint64_t metadata_size, uint64_t chunk_index);
-=======
   std::pair<const ObjectBufferPool::ChunkInfo &, ray::Status> CreateChunk(
       const ObjectID &object_id, uint64_t data_size, uint64_t metadata_size,
       uint64_t chunk_index);
->>>>>>> c6b5105d
 
   /// Abort the create operation associated with a chunk at chunk_index.
   /// This method will fail if it's invoked on a chunk_index on which
@@ -148,12 +134,7 @@
 
   /// Splits an object into ceil(data_size/chunk_size) chunks, which will
   /// either be read or written to in parallel.
-<<<<<<< HEAD
-  std::vector<ChunkInfo> BuildChunks(const ObjectID &object_id,
-                                     uint8_t *data,
-=======
   std::vector<ChunkInfo> BuildChunks(const ObjectID &object_id, uint8_t *data,
->>>>>>> c6b5105d
                                      uint64_t data_size);
 
   /// Holds the state of a get buffer.
