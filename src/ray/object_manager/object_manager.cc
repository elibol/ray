--- conflicted
+++ resolved
@@ -315,23 +315,6 @@
                                              uint64_t data_size, uint64_t metadata_size,
                                              uint64_t chunk_index,
                                              std::shared_ptr<SenderConnection> conn) {
-<<<<<<< HEAD
-  ObjectID object_id = ObjectID(object_id_const);
-  // Allocate and append the request to the transfer queue.
-  plasma::ObjectBuffer object_buffer;
-  plasma::ObjectID plasma_id = object_id.to_plasma_id();
-  std::shared_ptr<plasma::PlasmaClient> store_client = store_pool_.GetObjectStore();
-  ARROW_CHECK_OK(store_client->Get(&plasma_id, 1, 0, &object_buffer));
-  if (object_buffer.data_size == -1) {
-    RAY_LOG(ERROR) << "Failed to get object " << object_id;
-    // If the object wasn't locally available, exit immediately. If the object
-    // later appears locally, the requesting plasma manager should request the
-    // transfer again.
-    RAY_CHECK_OK(
-        connection_pool_.ReleaseSender(ConnectionPool::ConnectionType::TRANSFER, conn));
-    return ray::Status::IOError(
-        "Unable to transfer object to requesting plasma manager, object not local.");
-=======
   ObjectBufferPool::ChunkInfo chunk_info =
       buffer_pool_.GetChunk(object_id, data_size, metadata_size, chunk_index);
 
@@ -340,7 +323,6 @@
     // plasma client. This object is marked as failed within the buffer pool,
     // which ensures all other calls to GetChunk for this object fail.
     return chunk_info.status;
->>>>>>> 507c1257
   }
   // Create buffer.
   flatbuffers::FlatBufferBuilder fbb;
@@ -367,7 +349,6 @@
 ray::Status ObjectManager::SendObjectData(const ObjectID &object_id,
                                           const ObjectBufferPool::ChunkInfo &chunk_info,
                                           std::shared_ptr<SenderConnection> conn) {
-  // TransferQueue::SendContext context = transfer_queue_.GetContext(context_id);
   boost::system::error_code ec;
   std::vector<asio::const_buffer> buffer;
   buffer.push_back(asio::buffer(chunk_info.data, chunk_info.buffer_length));
@@ -502,44 +483,18 @@
     uint64_t metadata_size, uint64_t chunk_index,
     std::shared_ptr<TcpClientConnection> conn) {
   RAY_LOG(DEBUG) << "ExecuteReceiveObject " << client_id << " " << object_id << " "
-                 << chunk_index;
+                << chunk_index;
   ObjectBufferPool::ChunkInfo chunk_info =
       buffer_pool_.CreateChunk(object_id, data_size, metadata_size, chunk_index);
   std::vector<boost::asio::mutable_buffer> buffer;
-<<<<<<< HEAD
-  if (s.ok()) {
-    // Read object into store.
-    uint8_t *mutable_data = data->mutable_data();
-    buffer.push_back(asio::buffer(mutable_data, object_size));
-    conn->ReadBuffer(buffer, ec);
-    if (!ec.value()) {
-      seal_mutex.lock();
-      ARROW_CHECK_OK(store_client->Seal(plasma_id));
-      ARROW_CHECK_OK(store_client->Release(plasma_id));
-      seal_mutex.unlock();
-    } else {
-      ARROW_CHECK_OK(store_client->Release(plasma_id));
-      ARROW_CHECK_OK(store_client->Abort(plasma_id));
-      RAY_LOG(ERROR) << "Receive Failed";
-    }
-  } else {
-    RAY_LOG(ERROR) << "Buffer Create Failed: " << s.message();
-    // Read object into empty buffer.
-    std::vector<uint8_t> mutable_data;
-    mutable_data.resize(object_size + metadata_size);
-    buffer.push_back(asio::buffer(mutable_data, object_size + metadata_size));
-    conn->ReadBuffer(buffer, ec);
-  }
-  store_pool_.ReleaseObjectStore(store_client);
-=======
   buffer.push_back(asio::buffer(chunk_info.data, chunk_info.buffer_length));
   boost::system::error_code ec;
+  RAY_LOG(DEBUG) << "ReadBuffer " << chunk_info.buffer_length;
   conn->ReadBuffer(buffer, ec);
   buffer_pool_.SealOrAbortBuffer(object_id, ec.value() == 0);
->>>>>>> 507c1257
+  RAY_LOG(DEBUG) << "ReceiveCompleted " << client_id << " " << object_id << " "
+                 << chunk_index;
   conn->ProcessMessages();
-  RAY_LOG(DEBUG) << "ReceiveCompleted " << client_id_ << " " << object_id << " "
-                 << num_transfers_receive_ << "/" << config_.max_receives;
   RAY_CHECK_OK(TransferCompleted(TransferQueue::TransferType::RECEIVE));
   return Status::OK();
 }
