--- conflicted
+++ resolved
@@ -109,17 +109,11 @@
 }
 
 ray::Status ObjectManager::Pull(const ObjectID &object_id) {
-<<<<<<< HEAD
   if (ObjectInTransitOrLocal(object_id)) {
     // Do nothing if the object is already being received.
     return ray::Status::OK();
   }
-  main_service_->dispatch(
-      [this, object_id]() { RAY_CHECK_OK(PullGetLocations(object_id)); });
-  return Status::OK();
-=======
   return PullGetLocations(object_id);
->>>>>>> 2e25972d
 }
 
 void ObjectManager::SchedulePull(const ObjectID &object_id, int wait_ms) {
@@ -154,18 +148,11 @@
 }
 
 ray::Status ObjectManager::Pull(const ObjectID &object_id, const ClientID &client_id) {
-<<<<<<< HEAD
   if (ObjectInTransitOrLocal(object_id)) {
     // Do nothing if the object is already being received.
     return ray::Status::OK();
   }
-  main_service_->dispatch([this, object_id, client_id]() {
-    RAY_CHECK_OK(PullEstablishConnection(object_id, client_id));
-  });
-  return Status::OK();
-=======
   return PullEstablishConnection(object_id, client_id);
->>>>>>> 2e25972d
 };
 
 ray::Status ObjectManager::PullEstablishConnection(const ObjectID &object_id,
@@ -430,23 +417,14 @@
   uint64_t chunk_index = object_header->chunk_index();
   uint64_t data_size = object_header->data_size();
   uint64_t metadata_size = object_header->metadata_size();
-<<<<<<< HEAD
-  transfer_queue_.QueueReceive(conn->GetClientID(), object_id, data_size, metadata_size,
-                               chunk_index, conn);
-  RAY_LOG(DEBUG) << "ReceivePushRequest " << conn->GetClientID() << " " << object_id
-                 << " " << chunk_index;
   if (!ObjectInTransitOrLocal(object_id)) {
     // Record that the object is in progress.
     AddObjectInTransit(object_id);
   }
-
-  RAY_CHECK_OK(DequeueTransfers());
-=======
   receive_service_.post([this, object_id, data_size, metadata_size, chunk_index, conn]() {
     ExecuteReceiveObject(conn->GetClientID(), object_id, data_size, metadata_size,
                          chunk_index, conn);
   });
->>>>>>> 2e25972d
 }
 
 void ObjectManager::ExecuteReceiveObject(const ClientID &client_id,
