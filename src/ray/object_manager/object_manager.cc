--- conflicted
+++ resolved
@@ -108,30 +108,12 @@
 }
 
 ray::Status ObjectManager::Pull(const ObjectID &object_id) {
-<<<<<<< HEAD
-  ray::Status status_code = object_directory_->SubscribeObjectLocations(
-=======
   // Check if object is already local.
   if (local_objects_.count(object_id) != 0) {
     RAY_LOG(ERROR) << object_id << " attempted to pull an object that's already local.";
     return ray::Status::OK();
   }
-  return PullGetLocations(object_id);
-}
-
-void ObjectManager::SchedulePull(const ObjectID &object_id, int wait_ms) {
-  pull_requests_[object_id] = std::make_shared<boost::asio::deadline_timer>(
-      *main_service_, boost::posix_time::milliseconds(wait_ms));
-  pull_requests_[object_id]->async_wait(
-      [this, object_id](const boost::system::error_code &error_code) {
-        pull_requests_.erase(object_id);
-        RAY_CHECK_OK(PullGetLocations(object_id));
-      });
-}
-
-ray::Status ObjectManager::PullGetLocations(const ObjectID &object_id) {
-  ray::Status status_code = object_directory_->GetLocations(
->>>>>>> 25e7aa1e
+  ray::Status status_code = object_directory_->SubscribeObjectLocations(
       object_id,
       [this](const std::vector<ClientID> &client_ids, const ObjectID &object_id) {
         object_directory_->UnsubscribeObjectLocations(object_id);
