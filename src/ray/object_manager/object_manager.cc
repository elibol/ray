--- conflicted
+++ resolved
@@ -109,7 +109,6 @@
 }
 
 ray::Status ObjectManager::Pull(const ObjectID &object_id) {
-<<<<<<< HEAD
   if (ObjectInTransitOrLocal(object_id)) {
     // Currently, there's no guarantee that the transfer will happen.
     // Do nothing if the object is already being received.
@@ -118,9 +117,6 @@
                                                             : "is local ");
     return ray::Status::OK();
   }
-=======
-  RAY_LOG(DEBUG) << object_id << " received pull request";
->>>>>>> 01778d51
   return PullGetLocations(object_id);
 }
 
@@ -185,18 +181,12 @@
 
 ray::Status ObjectManager::PullEstablishConnection(const ObjectID &object_id,
                                                    const ClientID &client_id) {
-<<<<<<< HEAD
   // Check client_id is not itself.
   if (client_id == client_id_) {
-    return ray::Status::Invalid("Cannot pull object from self.");
-=======
-  // Check if object is already local, and client_id is not itself.
-  if (local_objects_.count(object_id) != 0 || client_id == client_id_) {
     if (pull_requests_.count(object_id) > 0){
       pull_requests_.erase(object_id);
     }
     return ray::Status::OK();
->>>>>>> 01778d51
   }
 
   // Acquire a message connection and send pull request.
