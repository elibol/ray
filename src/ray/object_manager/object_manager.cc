#include "object_manager.h"

namespace asio = boost::asio;

namespace ray {

// TODO(hme): Clean up commented logs once multi-threading integration is completed.
// Note: Current implementation has everything needed for concurrent transfers,
// but concurrency is currently disabled for integration purposes. Concurrency is
// disabled by running all asio components on the main thread (main_service).
ObjectManager::ObjectManager(asio::io_service &main_service,
                             std::unique_ptr<asio::io_service> object_manager_service,
                             ObjectManagerConfig config,
                             std::shared_ptr<gcs::AsyncGcsClient> gcs_client)
    // TODO(hme): Eliminate knowledge of GCS.
    : client_id_(gcs_client->client_table().GetLocalClientId()),
      object_directory_(new ObjectDirectory(gcs_client)),
      object_manager_service_(std::move(object_manager_service)),
      work_(*object_manager_service_),
      control_strand_(*object_manager_service_),
      connection_pool_(object_directory_.get(), &*object_manager_service_, client_id_),
      transfer_queue_() {
  main_service_ = &main_service;
  config_ = config;
  max_transfers_ = config_.max_transfers;
  store_notification_.reset(
      new ObjectStoreNotification(main_service, config.store_socket_name));
  store_notification_->SubscribeObjAdded(
      [this](const ObjectID &oid) { NotifyDirectoryObjectAdd(oid); });
  store_notification_->SubscribeObjDeleted(
      [this](const ObjectID &oid) { NotifyDirectoryObjectDeleted(oid); });
  store_pool_.reset(new ObjectStorePool(config.store_socket_name));
  StartIOService();
}

ObjectManager::ObjectManager(asio::io_service &main_service,
                             std::unique_ptr<asio::io_service> object_manager_service,
                             ObjectManagerConfig config,
                             std::unique_ptr<ObjectDirectoryInterface> od)
    : object_directory_(std::move(od)),
      object_manager_service_(std::move(object_manager_service)),
      work_(*object_manager_service_),
      control_strand_(*object_manager_service_),
      connection_pool_(object_directory_.get(), &*object_manager_service_, client_id_),
      transfer_queue_() {
  // TODO(hme) Client ID is never set with this constructor.
  main_service_ = &main_service;
  config_ = config;
  max_transfers_ = config_.max_transfers;
  store_notification_ = std::unique_ptr<ObjectStoreNotification>(
      new ObjectStoreNotification(main_service, config.store_socket_name));
  store_notification_->SubscribeObjAdded(
      [this](const ObjectID &oid) { NotifyDirectoryObjectAdd(oid); });
  store_notification_->SubscribeObjDeleted(
      [this](const ObjectID &oid) { NotifyDirectoryObjectDeleted(oid); });
  StartIOService();
}

void ObjectManager::StartIOService() {
<<<<<<< HEAD
  for(int i=0;i<config_.num_threads;++i){
    io_threads_.emplace_back(std::thread(&ObjectManager::IOServiceLoop, this));
  }
=======
  io_thread_ = std::thread(&ObjectManager::IOServiceLoop, this);
>>>>>>> 079883f2
}

void ObjectManager::IOServiceLoop() { object_manager_service_->run(); }

void ObjectManager::StopIOService() {
  object_manager_service_->stop();
<<<<<<< HEAD
  for(int i=0;i<config_.num_threads;++i){
    io_threads_[i].join();
  }
=======
  io_thread_.join();
>>>>>>> 079883f2
}

void ObjectManager::NotifyDirectoryObjectAdd(const ObjectID &object_id) {
  local_objects_.insert(object_id);
  ray::Status status = object_directory_->ReportObjectAdded(object_id, client_id_);
}

void ObjectManager::NotifyDirectoryObjectDeleted(const ObjectID &object_id) {
  local_objects_.erase(object_id);
  ray::Status status = object_directory_->ReportObjectRemoved(object_id, client_id_);
}

ray::Status ObjectManager::Terminate() {
  StopIOService();
  ray::Status status_code = object_directory_->Terminate();
  // TODO: evaluate store client termination status.
  store_notification_->Terminate();
  store_pool_->Terminate();
  return status_code;
}

ray::Status ObjectManager::SubscribeObjAdded(
    std::function<void(const ObjectID &)> callback) {
  store_notification_->SubscribeObjAdded(callback);
  return ray::Status::OK();
}

ray::Status ObjectManager::SubscribeObjDeleted(
    std::function<void(const ObjectID &)> callback) {
  store_notification_->SubscribeObjDeleted(callback);
  return ray::Status::OK();
}

ray::Status ObjectManager::Pull(const ObjectID &object_id) {
  main_service_->dispatch([this, object_id]() { RAY_CHECK_OK(Pull_(object_id)); });
  return Status::OK();
}

void ObjectManager::SchedulePull(const ObjectID &object_id, int wait_ms) {
  pull_requests_[object_id] = Timer(
      new asio::deadline_timer(*main_service_, boost::posix_time::milliseconds(wait_ms)));
  pull_requests_[object_id]->async_wait(
      [this, object_id](const boost::system::error_code &error_code) {
        pull_requests_.erase(object_id);
        main_service_->dispatch([this, object_id](){
          RAY_CHECK_OK(Pull_(object_id));
        });
      });
}

ray::Status ObjectManager::Pull_(const ObjectID &object_id) {
  ray::Status status_code = object_directory_->GetLocations(
      object_id,
      [this](const std::vector<ClientID> &client_ids, const ObjectID &object_id) {
        return GetLocationsSuccess(client_ids, object_id);
      },
      [this](const ObjectID &object_id) { return GetLocationsFailed(object_id); });
  return status_code;
}

void ObjectManager::GetLocationsSuccess(const std::vector<ray::ClientID> &client_ids,
                                        const ray::ObjectID &object_id) {
  RAY_CHECK(!client_ids.empty());
  ClientID client_id = client_ids.front();
  pull_requests_.erase(object_id);
  ray::Status status_code = Pull(object_id, client_id);
}

void ObjectManager::GetLocationsFailed(const ObjectID &object_id) {
  SchedulePull(object_id, config_.pull_timeout_ms);
}

ray::Status ObjectManager::Pull(const ObjectID &object_id, const ClientID &client_id) {
  main_service_->dispatch(
      [this, object_id, client_id]() { RAY_CHECK_OK(Pull_(object_id, client_id)); });
  return Status::OK();
};

ray::Status ObjectManager::Pull_(const ObjectID &object_id, const ClientID &client_id) {
  // Check if object is already local, and client_id is not itself.
  if (local_objects_.count(object_id) != 0 || client_id == client_id_) {
    return ray::Status::OK();
  }

  Status status =
      connection_pool_.GetSender(ConnectionPool::ConnectionType::MESSAGE, client_id,
                                 [this, object_id](SenderConnection::pointer conn) {
                                   Status status = ExecutePull(object_id, conn);
                                 },
                                 [this, object_id]() {
                                   // connection failed, so reschedule pull.
                                   SchedulePull(object_id, config_.pull_timeout_ms);
                                 });
  return status;
}

ray::Status ObjectManager::ExecutePull(const ObjectID &object_id,
                                       SenderConnection::pointer conn) {
  flatbuffers::FlatBufferBuilder fbb;
  auto message = CreatePullRequestMessage(fbb, fbb.CreateString(client_id_.binary()),
                                          fbb.CreateString(object_id.binary()));
  fbb.Finish(message);
  RAY_CHECK_OK(conn->WriteMessage(OMMessageType_PullRequest, fbb.GetSize(),
                                  fbb.GetBufferPointer()));
  RAY_CHECK_OK(
      connection_pool_.ReleaseSender(ConnectionPool::ConnectionType::MESSAGE, conn));
  return ray::Status::OK();
}

ray::Status ObjectManager::Push(const ObjectID &object_id, const ClientID &client_id) {
  control_strand_.dispatch(
      [this, object_id, client_id]() { RAY_CHECK_OK(Push_(object_id, client_id)); });
  return Status::OK();
}

ray::Status ObjectManager::Push_(const ObjectID &object_id, const ClientID &client_id) {
  transfer_queue_.QueueSend(client_id, object_id);
  return DequeueTransfers();
}

ray::Status ObjectManager::DequeueTransfers() {
  control_strand_.dispatch([this]() { RAY_CHECK_OK(DequeueTransfers_()); });
  return ray::Status::OK();
};

ray::Status ObjectManager::DequeueTransfers_() {
  ray::Status status = ray::Status::OK();
  while (num_transfers_ < max_transfers_) {
    if (transfer_queue_.Empty()) {
      return ray::Status::OK();
    }

    // this should run on the main thread, so no need to worry about
    // concurrent changes of num_transfers_.
    num_transfers_ += 1;

    bool execute_receive;
    if (transfer_queue_.LastTransferType() == TransferQueue::SEND){
      if (transfer_queue_.ReceiveCount() > 0){
        execute_receive = true;
      } else {
        RAY_CHECK(transfer_queue_.SendCount() > 0);
        execute_receive = false;
      }
    } else {
      if (transfer_queue_.SendCount() > 0){
        execute_receive = false;
      } else {
        RAY_CHECK(transfer_queue_.ReceiveCount() > 0);
        execute_receive = true;
      }
    }
    if (execute_receive) {
      TransferQueue::ReceiveRequest req = transfer_queue_.DequeueReceive();
      object_manager_service_->dispatch([this, req]() {
            //  RAY_LOG(INFO) << "DequeueReceive "
            //      << client_id_ << " "
            //      << req.object_id << " "
            //      << num_transfers_ << "/"
            //      << max_transfers_;
            RAY_CHECK_OK(
                ExecuteReceive(req.client_id, req.object_id, req.object_size, req.conn));
          });
    } else {
      // send count > 0.
      TransferQueue::SendRequest req = transfer_queue_.DequeueSend();
      object_manager_service_->dispatch([this, req]() {
        //  RAY_LOG(INFO) << "DequeueSend "
        //      << client_id_ << " "
        //      << req.object_id << " "
        //      << num_transfers_ << "/"
        //      << max_transfers_;
        RAY_CHECK_OK(ExecuteSend(req.object_id, req.client_id));
      });
    }
  }
  return status;
}

ray::Status ObjectManager::TransferCompleted() {
<<<<<<< HEAD
  control_strand_.dispatch([this]() {
    num_transfers_ -= 1;
    RAY_CHECK_OK(DequeueTransfers_());
  });
  return ray::Status::OK();
};
=======
  num_transfers_ -= 1;
  return DequeueTransfers();
}
>>>>>>> 079883f2

ray::Status ObjectManager::ExecuteSend(const ObjectID &object_id,
                                       const ClientID &client_id) {
  ray::Status status;
  status = connection_pool_.GetSender(ConnectionPool::ConnectionType::TRANSFER, client_id,
                                      [this, object_id](SenderConnection::pointer conn) {
                                        ray::Status status = SendHeaders(object_id, conn);
                                        if (!status.ok()) {
                                          // TODO(hme): Keep track of retries,
                                          // and only retry on object not local
                                          // for now.
                                          Push(object_id, conn->GetClientID());
                                        }
                                      },
                                      [this, object_id]() {
                                        // Push is best effort, so do nothing on failure.
                                      });
  return status;
}

ray::Status ObjectManager::SendHeaders(const ObjectID &object_id_const,
                                       SenderConnection::pointer conn) {
  ObjectID object_id = ObjectID(object_id_const);
  // Allocate and append the request to the transfer queue.
  plasma::ObjectBuffer object_buffer;
  plasma::ObjectID plasma_id = object_id.to_plasma_id();
  std::shared_ptr<plasma::PlasmaClient> store_client = store_pool_->GetObjectStore();
  ARROW_CHECK_OK(store_client->Get(&plasma_id, 1, 0, &object_buffer));
  if (object_buffer.data_size == -1) {
    RAY_LOG(ERROR) << "Failed to get object";
    // If the object wasn't locally available, exit immediately. If the object
    // later appears locally, the requesting plasma manager should request the
    // transfer again.
    RAY_CHECK_OK(
        connection_pool_.ReleaseSender(ConnectionPool::ConnectionType::TRANSFER, conn));
    return ray::Status::IOError(
        "Unable to transfer object to requesting plasma manager, object not local.");
  }
  RAY_CHECK(object_buffer.metadata->data() ==
            object_buffer.data->data() + object_buffer.data_size);

  TransferQueue::SendContext context;
  context.client_id = conn->GetClientID();
  context.object_id = object_id;
  context.object_size = object_buffer.data_size;
  context.data = const_cast<uint8_t *>(object_buffer.data->data());
  UniqueID context_id = transfer_queue_.AddContext(context);

  // Create buffer.
  flatbuffers::FlatBufferBuilder fbb;
  // TODO(hme): use to_flatbuf
  auto message = CreatePushRequestMessage(fbb, fbb.CreateString(object_id.binary()),
                                          context.object_size);
  fbb.Finish(message);
  // Pack into asio buffer.
  size_t length = fbb.GetSize();
  std::vector<asio::const_buffer> buffer;
  buffer.push_back(asio::buffer(&length, sizeof(length)));
  buffer.push_back(asio::buffer(fbb.GetBufferPointer(), length));
  // Send asynchronously.
  asio::async_write(conn->GetSocket(), buffer,
                    boost::bind(&ObjectManager::SendObject, this, conn, context_id,
                                store_client, asio::placeholders::error));
  return ray::Status::OK();
}

void ObjectManager::SendObject(SenderConnection::pointer conn, const UniqueID &context_id,
                               std::shared_ptr<plasma::PlasmaClient> store_client,
                               const boost::system::error_code &header_ec) {
  TransferQueue::SendContext context = transfer_queue_.GetContext(context_id);
  if (header_ec.value() != 0) {
    // push failed.
    // TODO(hme): Trash sender.
    RAY_CHECK_OK(
        connection_pool_.ReleaseSender(ConnectionPool::ConnectionType::TRANSFER, conn));
    return;
  }
  boost::system::error_code ec;
  asio::write(conn->GetSocket(), asio::buffer(context.data, context.object_size), ec);
  if (ec.value() != 0) {
    // push failed.
    // TODO(hme): Trash sender.
    RAY_CHECK_OK(
        connection_pool_.ReleaseSender(ConnectionPool::ConnectionType::TRANSFER, conn));
    return;
  }
  // Do this regardless of whether it failed or succeeded.
  ARROW_CHECK_OK(store_client->Release(context.object_id.to_plasma_id()));
  store_pool_->ReleaseObjectStore(store_client);
<<<<<<< HEAD
  (void)connection_pool_.ReleaseSender(ConnectionPool::TRANSFER, conn);
  (void)transfer_queue_.RemoveContext(context_id);
  //  RAY_LOG(INFO) << "SendCompleted "
  //      << client_id_ << " "
  //      << context.object_id << " "
  //      << num_transfers_ << "/"
  //      << max_transfers_;
=======
  RAY_CHECK_OK(
      connection_pool_.ReleaseSender(ConnectionPool::ConnectionType::TRANSFER, conn));
  RAY_CHECK_OK(transfer_queue_.RemoveContext(context_id));
>>>>>>> 079883f2
  ray::Status ray_status = TransferCompleted();
}

ray::Status ObjectManager::Cancel(const ObjectID &object_id) {
  // TODO(hme): Account for pull timers.
  ray::Status status = object_directory_->Cancel(object_id);
  return ray::Status::OK();
}

ray::Status ObjectManager::Wait(const std::vector<ObjectID> &object_ids,
                                uint64_t timeout_ms, int num_ready_objects,
                                const WaitCallback &callback) {
  // TODO: Implement wait.
  return ray::Status::OK();
}

void ObjectManager::ProcessNewClient(std::shared_ptr<ReceiverConnection> conn) {
  conn->ProcessMessages();
}

void ObjectManager::ProcessClientMessage(std::shared_ptr<ReceiverConnection> conn,
                                         int64_t message_type, const uint8_t *message) {
  switch (message_type) {
  case OMMessageType_PushRequest: {
    // TODO(hme): Realize design with transfer requests handled in this manner.
    break;
  }
  case OMMessageType_PullRequest: {
    ReceivePullRequest(conn, message);
    conn->ProcessMessages();
    break;
  }
  case OMMessageType_ConnectClient: {
    ConnectClient(conn, message);
    break;
  }
  case OMMessageType_DisconnectClient: {
    DisconnectClient(conn, message);
    break;
  }
  default: { RAY_LOG(FATAL) << "invalid request " << message_type; }
  }
}

void ObjectManager::ConnectClient(std::shared_ptr<ReceiverConnection> &conn,
                                  const uint8_t *message) {
  // TODO: trash connection on failure.
  auto info = flatbuffers::GetRoot<ConnectClientMessage>(message);
  ClientID client_id = ObjectID::from_binary(info->client_id()->str());
  bool is_transfer = info->is_transfer();
  conn->SetClientID(client_id);
  if (is_transfer) {
    connection_pool_.RegisterReceiver(ConnectionPool::ConnectionType::TRANSFER, client_id,
                                      conn);
    RAY_CHECK_OK(WaitPushReceive(conn));
  } else {
    connection_pool_.RegisterReceiver(ConnectionPool::ConnectionType::MESSAGE, client_id,
                                      conn);
    conn->ProcessMessages();
  }
}

void ObjectManager::DisconnectClient(std::shared_ptr<ReceiverConnection> &conn,
                                     const uint8_t *message) {
  auto info = flatbuffers::GetRoot<DisconnectClientMessage>(message);
  ClientID client_id = ObjectID::from_binary(info->client_id()->str());
  bool is_transfer = info->is_transfer();
  if (is_transfer) {
    connection_pool_.RemoveReceiver(ConnectionPool::ConnectionType::TRANSFER, client_id,
                                    conn);
  } else {
    connection_pool_.RemoveReceiver(ConnectionPool::ConnectionType::MESSAGE, client_id,
                                    conn);
  }
}

void ObjectManager::ReceivePullRequest(std::shared_ptr<ReceiverConnection> &conn,
                                       const uint8_t *message) {
  // Serialize.
  auto pr = flatbuffers::GetRoot<PullRequestMessage>(message);
  ObjectID object_id = ObjectID::from_binary(pr->object_id()->str());
  ClientID client_id = ClientID::from_binary(pr->client_id()->str());
  // Push object to requesting client.
  ray::Status push_status = Push(object_id, client_id);
}

ray::Status ObjectManager::WaitPushReceive(std::shared_ptr<ReceiverConnection> conn) {
  asio::async_read(conn->GetSocket(), asio::buffer(&read_length_, sizeof(read_length_)),
                   boost::bind(&ObjectManager::HandlePushReceive, this, conn,
                               asio::placeholders::error));
  return ray::Status::OK();
}

void ObjectManager::HandlePushReceive(std::shared_ptr<ReceiverConnection> conn,
                                      const boost::system::error_code &length_ec) {
  std::vector<uint8_t> message;
  message.resize(read_length_);
  boost::system::error_code ec;
  asio::read(conn->GetSocket(), asio::buffer(message), ec);
  // Serialize.
  auto object_header = flatbuffers::GetRoot<PushRequestMessage>(message.data());
  ObjectID object_id = ObjectID::from_binary(object_header->object_id()->str());
  int64_t object_size = (int64_t)object_header->object_size();
<<<<<<< HEAD
  transfer_queue_.QueueReceive(conn->GetClientID(), object_id, object_size, conn);
  DequeueTransfers();
=======
  RAY_CHECK_OK(ExecuteReceive(conn->GetClientID(), object_id, object_size, conn));
>>>>>>> 079883f2
}

ray::Status ObjectManager::ExecuteReceive(ClientID client_id, ObjectID object_id,
                                          uint64_t object_size,
                                          std::shared_ptr<ReceiverConnection> conn) {
  boost::system::error_code ec;
  int64_t metadata_size = 0;
  // Try to create shared buffer.
  std::shared_ptr<Buffer> data;
  std::shared_ptr<plasma::PlasmaClient> store_client = store_pool_->GetObjectStore();
  arrow::Status s = store_client->Create(object_id.to_plasma_id(), object_size, NULL,
                                         metadata_size, &data);
  if (s.ok()) {
    // Read object into store.
    uint8_t *mutable_data = data->mutable_data();
    asio::read(conn->GetSocket(), asio::buffer(mutable_data, object_size), ec);
    if (!ec.value()) {
      ARROW_CHECK_OK(store_client->Seal(object_id.to_plasma_id()));
      ARROW_CHECK_OK(store_client->Release(object_id.to_plasma_id()));
    } else {
      ARROW_CHECK_OK(store_client->Release(object_id.to_plasma_id()));
      ARROW_CHECK_OK(store_client->Abort(object_id.to_plasma_id()));
      RAY_LOG(ERROR) << "Receive Failed";
    }
  } else {
    RAY_LOG(ERROR) << "Buffer Create Failed: " << s.message();
    // Read object into empty buffer.
    uint8_t *mutable_data = (uint8_t *)malloc(object_size + metadata_size);
    asio::read(conn->GetSocket(), asio::buffer(mutable_data, object_size), ec);
  }
  store_pool_->ReleaseObjectStore(store_client);
  // Wait for another push.
  ray::Status status = WaitPushReceive(conn);
<<<<<<< HEAD
//  RAY_LOG(INFO) << "ReceiveCompleted "
//      << client_id_ << " "
//      << object_id << " "
//      << num_transfers_ << "/"
//      << max_transfers_;
  TransferCompleted();
=======
>>>>>>> 079883f2
  return status;
}

}  // namespace ray<|MERGE_RESOLUTION|>--- conflicted
+++ resolved
@@ -57,26 +57,18 @@
 }
 
 void ObjectManager::StartIOService() {
-<<<<<<< HEAD
   for(int i=0;i<config_.num_threads;++i){
     io_threads_.emplace_back(std::thread(&ObjectManager::IOServiceLoop, this));
   }
-=======
-  io_thread_ = std::thread(&ObjectManager::IOServiceLoop, this);
->>>>>>> 079883f2
 }
 
 void ObjectManager::IOServiceLoop() { object_manager_service_->run(); }
 
 void ObjectManager::StopIOService() {
   object_manager_service_->stop();
-<<<<<<< HEAD
   for(int i=0;i<config_.num_threads;++i){
     io_threads_[i].join();
   }
-=======
-  io_thread_.join();
->>>>>>> 079883f2
 }
 
 void ObjectManager::NotifyDirectoryObjectAdd(const ObjectID &object_id) {
@@ -257,18 +249,12 @@
 }
 
 ray::Status ObjectManager::TransferCompleted() {
-<<<<<<< HEAD
   control_strand_.dispatch([this]() {
     num_transfers_ -= 1;
     RAY_CHECK_OK(DequeueTransfers_());
   });
   return ray::Status::OK();
 };
-=======
-  num_transfers_ -= 1;
-  return DequeueTransfers();
-}
->>>>>>> 079883f2
 
 ray::Status ObjectManager::ExecuteSend(const ObjectID &object_id,
                                        const ClientID &client_id) {
@@ -358,19 +344,14 @@
   // Do this regardless of whether it failed or succeeded.
   ARROW_CHECK_OK(store_client->Release(context.object_id.to_plasma_id()));
   store_pool_->ReleaseObjectStore(store_client);
-<<<<<<< HEAD
-  (void)connection_pool_.ReleaseSender(ConnectionPool::TRANSFER, conn);
-  (void)transfer_queue_.RemoveContext(context_id);
-  //  RAY_LOG(INFO) << "SendCompleted "
-  //      << client_id_ << " "
-  //      << context.object_id << " "
-  //      << num_transfers_ << "/"
-  //      << max_transfers_;
-=======
   RAY_CHECK_OK(
       connection_pool_.ReleaseSender(ConnectionPool::ConnectionType::TRANSFER, conn));
   RAY_CHECK_OK(transfer_queue_.RemoveContext(context_id));
->>>>>>> 079883f2
+  RAY_LOG(DEBUG) << "SendCompleted "
+      << client_id_ << " "
+      << context.object_id << " "
+      << num_transfers_ << "/"
+      << max_transfers_;
   ray::Status ray_status = TransferCompleted();
 }
 
@@ -474,12 +455,8 @@
   auto object_header = flatbuffers::GetRoot<PushRequestMessage>(message.data());
   ObjectID object_id = ObjectID::from_binary(object_header->object_id()->str());
   int64_t object_size = (int64_t)object_header->object_size();
-<<<<<<< HEAD
   transfer_queue_.QueueReceive(conn->GetClientID(), object_id, object_size, conn);
   DequeueTransfers();
-=======
-  RAY_CHECK_OK(ExecuteReceive(conn->GetClientID(), object_id, object_size, conn));
->>>>>>> 079883f2
 }
 
 ray::Status ObjectManager::ExecuteReceive(ClientID client_id, ObjectID object_id,
@@ -513,15 +490,12 @@
   store_pool_->ReleaseObjectStore(store_client);
   // Wait for another push.
   ray::Status status = WaitPushReceive(conn);
-<<<<<<< HEAD
-//  RAY_LOG(INFO) << "ReceiveCompleted "
-//      << client_id_ << " "
-//      << object_id << " "
-//      << num_transfers_ << "/"
-//      << max_transfers_;
+  RAY_LOG(DEBUG) << "ReceiveCompleted "
+      << client_id_ << " "
+      << object_id << " "
+      << num_transfers_ << "/"
+      << max_transfers_;
   TransferCompleted();
-=======
->>>>>>> 079883f2
   return status;
 }
 
