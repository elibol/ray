--- conflicted
+++ resolved
@@ -218,11 +218,6 @@
     Status status = object_directory_->GetInformation(
         client_id,
         [this, object_id, client_id](const RemoteConnectionInfo &info) {
-<<<<<<< HEAD
-          transfer_queue_.QueueSend(client_id, object_id, info);
-          object_manager_service_->dispatch(
-              [this]() { RAY_CHECK_OK(DequeueTransfers()); });
-=======
           ObjectInfoT object_info = local_objects_[object_id];
           uint64_t data_size =
               static_cast<uint64_t>(object_info.data_size + object_info.metadata_size);
@@ -232,8 +227,8 @@
             transfer_queue_.QueueSend(client_id, object_id, data_size, metadata_size,
                                       chunk_index, info);
           }
-          RAY_CHECK_OK(DequeueTransfers());
->>>>>>> fcd30444
+          object_manager_service_->dispatch(
+              [this]() { RAY_CHECK_OK(DequeueTransfers()); });
         },
         [](const Status &status) {
           // Push is best effort, so do nothing here.
@@ -476,11 +471,6 @@
   auto object_header =
       flatbuffers::GetRoot<object_manager_protocol::PushRequestMessage>(message);
   ObjectID object_id = ObjectID::from_binary(object_header->object_id()->str());
-<<<<<<< HEAD
-  int64_t object_size = (int64_t)object_header->object_size();
-  transfer_queue_.QueueReceive(conn->GetClientID(), object_id, object_size, conn);
-  object_manager_service_->dispatch([this]() { RAY_CHECK_OK(DequeueTransfers()); });
-=======
   uint64_t chunk_index = object_header->chunk_index();
   uint64_t data_size = object_header->data_size();
   uint64_t metadata_size = object_header->metadata_size();
@@ -488,8 +478,7 @@
                                chunk_index, conn);
   RAY_LOG(DEBUG) << "ReceivePushRequest " << conn->GetClientID() << " " << object_id
                  << " " << chunk_index;
-  RAY_CHECK_OK(DequeueTransfers());
->>>>>>> fcd30444
+  object_manager_service_->dispatch([this]() { RAY_CHECK_OK(DequeueTransfers()); });
 }
 
 ray::Status ObjectManager::ExecuteReceiveObject(
