#include "ray/object_manager/object_manager.h"

namespace asio = boost::asio;

namespace object_manager_protocol = ray::object_manager::protocol;

namespace ray {

ObjectManager::ObjectManager(asio::io_service &main_service,
                             const ObjectManagerConfig &config,
                             std::shared_ptr<gcs::AsyncGcsClient> gcs_client)
    // TODO(hme): Eliminate knowledge of GCS.
    : client_id_(gcs_client->client_table().GetLocalClientId()),
      config_(config),
      object_directory_(new ObjectDirectory(gcs_client)),
      store_notification_(main_service, config_.store_socket_name),
      // release_delay of 2 * config_.max_sends is to ensure the pool does not release
      // an object prematurely whenever we reach the maximum number of sends.
      buffer_pool_(config_.store_socket_name, config_.object_chunk_size,
                   /*release_delay=*/2 * config_.max_sends),
      send_work_(send_service_),
      receive_work_(receive_service_),
      connection_pool_() {
  RAY_CHECK(config_.max_sends > 0);
  RAY_CHECK(config_.max_receives > 0);
  main_service_ = &main_service;
  store_notification_.SubscribeObjAdded(
      [this](const ObjectInfoT &object_info) { NotifyDirectoryObjectAdd(object_info); });
  store_notification_.SubscribeObjDeleted(
      [this](const ObjectID &oid) { NotifyDirectoryObjectDeleted(oid); });
  StartIOService();
}

ObjectManager::ObjectManager(asio::io_service &main_service,
                             const ObjectManagerConfig &config,
                             std::unique_ptr<ObjectDirectoryInterface> od)
    : config_(config),
      object_directory_(std::move(od)),
      store_notification_(main_service, config_.store_socket_name),
      // release_delay of 2 * config_.max_sends is to ensure the pool does not release
      // an object prematurely whenever we reach the maximum number of sends.
      buffer_pool_(config_.store_socket_name, config_.object_chunk_size,
                   /*release_delay=*/2 * config_.max_sends),
      send_work_(send_service_),
      receive_work_(receive_service_),
      connection_pool_() {
  RAY_CHECK(config_.max_sends > 0);
  RAY_CHECK(config_.max_receives > 0);
  // TODO(hme) Client ID is never set with this constructor.
  main_service_ = &main_service;
  store_notification_.SubscribeObjAdded(
      [this](const ObjectInfoT &object_info) { NotifyDirectoryObjectAdd(object_info); });
  store_notification_.SubscribeObjDeleted(
      [this](const ObjectID &oid) { NotifyDirectoryObjectDeleted(oid); });
  StartIOService();
}

ObjectManager::~ObjectManager() { StopIOService(); }

void ObjectManager::StartIOService() {
  for (int i = 0; i < config_.max_sends; ++i) {
    send_threads_.emplace_back(std::thread(&ObjectManager::RunSendService, this));
  }
  for (int i = 0; i < config_.max_receives; ++i) {
    receive_threads_.emplace_back(std::thread(&ObjectManager::RunReceiveService, this));
  }
}

void ObjectManager::RunSendService() { send_service_.run(); }

void ObjectManager::RunReceiveService() { receive_service_.run(); }

void ObjectManager::StopIOService() {
  send_service_.stop();
  for (int i = 0; i < config_.max_sends; ++i) {
    send_threads_[i].join();
  }
  receive_service_.stop();
  for (int i = 0; i < config_.max_receives; ++i) {
    receive_threads_[i].join();
  }
}

void ObjectManager::NotifyDirectoryObjectAdd(const ObjectInfoT &object_info) {
  ObjectID object_id = ObjectID::from_binary(object_info.object_id);
  local_objects_[object_id] = object_info;
  ray::Status status =
      object_directory_->ReportObjectAdded(object_id, client_id_, object_info);
  // Only mark an object as no longer in transit when we receive notification
  // from the object store.
  RemoveObjectInTransit(object_id);
}

void ObjectManager::NotifyDirectoryObjectDeleted(const ObjectID &object_id) {
  local_objects_.erase(object_id);
  ray::Status status = object_directory_->ReportObjectRemoved(object_id, client_id_);
}

ray::Status ObjectManager::SubscribeObjAdded(
    std::function<void(const ObjectInfoT &)> callback) {
  store_notification_.SubscribeObjAdded(callback);
  return ray::Status::OK();
}

ray::Status ObjectManager::SubscribeObjDeleted(
    std::function<void(const ObjectID &)> callback) {
  store_notification_.SubscribeObjDeleted(callback);
  return ray::Status::OK();
}

ray::Status ObjectManager::Pull(const ObjectID &object_id) {
  if (ObjectInTransitOrLocal(object_id)) {
    // Currently, there's no guarantee that the transfer will happen.
    // Do nothing if the object is already being received.
<<<<<<< HEAD
    RAY_LOG(INFO) << "Object "
                  << (local_objects_.count(object_id) == 0 ? "in transit." : "is local.");
=======
    RAY_LOG(DEBUG) << "Object " << object_id
                   << (local_objects_.count(object_id) == 0 ? "in transit "
                                                            : "is local ");
>>>>>>> 890a2f94
    return ray::Status::OK();
  }
  return PullGetLocations(object_id);
}

void ObjectManager::SchedulePull(const ObjectID &object_id, int wait_ms) {
  pull_requests_[object_id] = std::shared_ptr<boost::asio::deadline_timer>(
      new asio::deadline_timer(*main_service_, boost::posix_time::milliseconds(wait_ms)));
  pull_requests_[object_id]->async_wait(
      [this, object_id](const boost::system::error_code &error_code) {
        pull_requests_.erase(object_id);
        RAY_CHECK_OK(PullGetLocations(object_id));
      });
}

ray::Status ObjectManager::PullGetLocations(const ObjectID &object_id) {
  ray::Status status_code = object_directory_->GetLocations(
      object_id,
      [this](const std::vector<ClientID> &client_ids, const ObjectID &object_id) {
        return GetLocationsSuccess(client_ids, object_id);
      },
      [this](const ObjectID &object_id) { return GetLocationsFailed(object_id); });
  return status_code;
}

void ObjectManager::GetLocationsSuccess(const std::vector<ray::ClientID> &client_ids,
                                        const ray::ObjectID &object_id) {
  RAY_CHECK(!client_ids.empty());
  ClientID client_id = client_ids.front();
  ray::Status status_code = Pull(object_id, client_id);
}

void ObjectManager::GetLocationsFailed(const ObjectID &object_id) {
  SchedulePull(object_id, config_.pull_timeout_ms);
}

ray::Status ObjectManager::Pull(const ObjectID &object_id, const ClientID &client_id) {
  if (ObjectInTransitOrLocal(object_id)) {
    // Currently, there's no guarantee that the transfer will happen.
    // Do nothing if the object is already being received.
<<<<<<< HEAD
    RAY_LOG(INFO) << "Object "
                  << (local_objects_.count(object_id) == 0 ? "in transit." : "is local.");
=======
    RAY_LOG(DEBUG) << "Object " << object_id
                   << (local_objects_.count(object_id) == 0 ? "in transit "
                                                            : "is local ");
>>>>>>> 890a2f94
    return ray::Status::OK();
  }
  return PullEstablishConnection(object_id, client_id);
};

ray::Status ObjectManager::PullEstablishConnection(const ObjectID &object_id,
                                                   const ClientID &client_id) {
  // Check client_id is not itself.
  if (client_id == client_id_) {
    return ray::Status::Invalid("Cannot pull object from self.");
  }

  // Acquire a message connection and send pull request.
  ray::Status status;
  std::shared_ptr<SenderConnection> conn;
  // TODO(hme): There is no cap on the number of pull request connections.
  status = connection_pool_.GetSender(ConnectionPool::ConnectionType::MESSAGE, client_id,
                                      &conn);
  if (!status.ok()) {
    // TODO(hme): Keep track of retries,
    // and only retry on object not local
    // for now.
    SchedulePull(object_id, config_.pull_timeout_ms);
    return status;
  }
  if (conn == nullptr) {
    status = object_directory_->GetInformation(
        client_id,
        [this, object_id, client_id](const RemoteConnectionInfo &connection_info) {
          std::shared_ptr<SenderConnection> async_conn = CreateSenderConnection(
              ConnectionPool::ConnectionType::MESSAGE, connection_info);
          connection_pool_.RegisterSender(ConnectionPool::ConnectionType::MESSAGE,
                                          client_id, async_conn);
          Status pull_send_status = PullSendRequest(object_id, async_conn);
          if (!pull_send_status.ok()) {
            RAY_LOG(INFO) << pull_send_status.message();
          }
        },
        [this, object_id](const Status &status) {
          SchedulePull(object_id, config_.pull_timeout_ms);
        });
  } else {
    status = PullSendRequest(object_id, conn);
  }
  return status;
}

ray::Status ObjectManager::PullSendRequest(const ObjectID &object_id,
                                           std::shared_ptr<SenderConnection> conn) {
  if (ObjectInTransitOrLocal(object_id)) {
    // Do nothing if the object is already being received.
    // We check here too just in case the object ends up in transit
    // in the time between this method call and the Pull method call.
    RAY_CHECK_OK(
        connection_pool_.ReleaseSender(ConnectionPool::ConnectionType::MESSAGE, conn));
<<<<<<< HEAD
    RAY_LOG(INFO) << "Object "
                  << (local_objects_.count(object_id) == 0 ? "in transit." : "is local.");
=======
    RAY_LOG(DEBUG) << "Object " << object_id
                   << (local_objects_.count(object_id) == 0 ? "in transit "
                                                            : "is local ");
>>>>>>> 890a2f94
    return Status::OK();
  }
  flatbuffers::FlatBufferBuilder fbb;
  auto message = object_manager_protocol::CreatePullRequestMessage(
      fbb, fbb.CreateString(client_id_.binary()), fbb.CreateString(object_id.binary()));
  fbb.Finish(message);
  RAY_CHECK_OK(conn->WriteMessage(object_manager_protocol::MessageType_PullRequest,
                                  fbb.GetSize(), fbb.GetBufferPointer()));
  RAY_CHECK_OK(
      connection_pool_.ReleaseSender(ConnectionPool::ConnectionType::MESSAGE, conn));
  return ray::Status::OK();
}

ray::Status ObjectManager::Push(const ObjectID &object_id, const ClientID &client_id) {
  if (local_objects_.count(object_id) == 0) {
    // TODO(hme): Do not retry indefinitely...
    main_service_->post(
        [this, object_id, client_id]() { RAY_CHECK_OK(Push(object_id, client_id)); });
    return ray::Status::OK();
  }

  if (in_transit_sends_[object_id].count(client_id) > 0) {
    // Object already being sent to client.
    return ray::Status::OK();
  }

  const ObjectInfoT &object_info = local_objects_[object_id];
  uint64_t data_size =
      static_cast<uint64_t>(object_info.data_size + object_info.metadata_size);
  uint64_t metadata_size = static_cast<uint64_t>(object_info.metadata_size);
  uint64_t num_chunks = buffer_pool_.GetNumChunks(data_size);
  in_transit_sends_[object_id][client_id] = num_chunks;
  RAY_LOG(DEBUG) << "in_transit_sends_ add " << object_id;

  // TODO(hme): Cache this data in ObjectDirectory.
  // Okay for now since the GCS client caches this data.
  Status status = object_directory_->GetInformation(
      client_id,
      [this, object_id, client_id, data_size, metadata_size,
       num_chunks](const RemoteConnectionInfo &info) {
        for (uint64_t chunk_index = 0; chunk_index < num_chunks; ++chunk_index) {
          send_service_.post([this, client_id, object_id, data_size, metadata_size,
                              chunk_index, info]() {
            ExecuteSendObject(client_id, object_id, data_size, metadata_size, chunk_index,
                              info);
          });
        }
      },
      [this, object_id, client_id](const Status &status) {
        in_transit_sends_[object_id].erase(client_id);
        // Push is best effort, so do nothing here.
      });
  return status;
}

void ObjectManager::ExecuteSendObject(const ClientID &client_id,
                                      const ObjectID &object_id, uint64_t data_size,
                                      uint64_t metadata_size, uint64_t chunk_index,
                                      const RemoteConnectionInfo &connection_info) {
  RAY_LOG(DEBUG) << "ExecuteSendObject " << client_id << " " << object_id << " "
                 << chunk_index;
  ray::Status status;
  std::shared_ptr<SenderConnection> conn;
  status = connection_pool_.GetSender(ConnectionPool::ConnectionType::TRANSFER, client_id,
                                      &conn);
  if (conn == nullptr) {
    conn =
        CreateSenderConnection(ConnectionPool::ConnectionType::TRANSFER, connection_info);
    connection_pool_.RegisterSender(ConnectionPool::ConnectionType::TRANSFER, client_id,
                                    conn);
  }
  status = SendObjectHeaders(object_id, data_size, metadata_size, chunk_index, conn);
  RAY_CHECK_OK(status);
}

ray::Status ObjectManager::SendObjectHeaders(const ObjectID &object_id,
                                             uint64_t data_size, uint64_t metadata_size,
                                             uint64_t chunk_index,
                                             std::shared_ptr<SenderConnection> conn) {
  std::pair<const ObjectBufferPool::ChunkInfo &, ray::Status> chunk_status =
      buffer_pool_.GetChunk(object_id, data_size, metadata_size, chunk_index);
  ObjectBufferPool::ChunkInfo chunk_info = chunk_status.first;

  // If status is not okay, then return immediately because
  // plasma_client.Get failed.
  // No reference is acquired for this chunk, so no need to release the chunk.
  if (!chunk_status.second.ok()) {
    TryRemoveInTransitSend(object_id, conn->GetClientID());
    return ray::Status::OK();
  }

  // Create buffer.
  flatbuffers::FlatBufferBuilder fbb;
  // TODO(hme): use to_flatbuf
  auto message = object_manager_protocol::CreatePushRequestMessage(
      fbb, fbb.CreateString(object_id.binary()), chunk_index, data_size, metadata_size);
  fbb.Finish(message);
  ray::Status status =
      conn->WriteMessage(object_manager_protocol::MessageType_PushRequest, fbb.GetSize(),
                         fbb.GetBufferPointer());
  RAY_CHECK_OK(status);
  return SendObjectData(object_id, chunk_info, conn);
}

ray::Status ObjectManager::SendObjectData(const ObjectID &object_id,
                                          const ObjectBufferPool::ChunkInfo &chunk_info,
                                          std::shared_ptr<SenderConnection> conn) {
  boost::system::error_code ec;
  std::vector<asio::const_buffer> buffer;
  buffer.push_back(asio::buffer(chunk_info.data, chunk_info.buffer_length));
  conn->WriteBuffer(buffer, ec);

  ray::Status status = ray::Status::OK();
  if (ec.value() != 0) {
    // Push failed. Deal with partial objects on the receiving end.
    // TODO(hme): Try to invoke disconnect on sender connection, then remove it.
    status = ray::Status::IOError(ec.message());
  }

  // Do this regardless of whether it failed or succeeded.
  TryRemoveInTransitSend(object_id, conn->GetClientID());
  buffer_pool_.ReleaseGetChunk(object_id, chunk_info.chunk_index);
  RAY_CHECK_OK(
      connection_pool_.ReleaseSender(ConnectionPool::ConnectionType::TRANSFER, conn));
  RAY_LOG(DEBUG) << "SendCompleted " << client_id_ << " " << object_id << " "
                 << config_.max_sends;
  return status;
}

ray::Status ObjectManager::Cancel(const ObjectID &object_id) {
  // TODO(hme): Account for pull timers.
  ray::Status status = object_directory_->Cancel(object_id);
  return ray::Status::OK();
}

ray::Status ObjectManager::Wait(const std::vector<ObjectID> &object_ids,
                                uint64_t timeout_ms, int num_ready_objects,
                                const WaitCallback &callback) {
  // TODO: Implement wait.
  return ray::Status::OK();
}

std::shared_ptr<SenderConnection> ObjectManager::CreateSenderConnection(
    ConnectionPool::ConnectionType type, RemoteConnectionInfo info) {
  std::shared_ptr<SenderConnection> conn =
      SenderConnection::Create(*main_service_, info.client_id, info.ip, info.port);
  // Prepare client connection info buffer
  flatbuffers::FlatBufferBuilder fbb;
  bool is_transfer = (type == ConnectionPool::ConnectionType::TRANSFER);
  auto message = object_manager_protocol::CreateConnectClientMessage(
      fbb, fbb.CreateString(client_id_.binary()), is_transfer);
  fbb.Finish(message);
  // Send synchronously.
  RAY_CHECK_OK(conn->WriteMessage(object_manager_protocol::MessageType_ConnectClient,
                                  fbb.GetSize(), fbb.GetBufferPointer()));
  // The connection is ready; return to caller.
  return conn;
}

void ObjectManager::ProcessNewClient(std::shared_ptr<TcpClientConnection> conn) {
  conn->ProcessMessages();
}

void ObjectManager::ProcessClientMessage(std::shared_ptr<TcpClientConnection> conn,
                                         int64_t message_type, const uint8_t *message) {
  switch (message_type) {
  case object_manager_protocol::MessageType_PushRequest: {
    ReceivePushRequest(conn, message);
    break;
  }
  case object_manager_protocol::MessageType_PullRequest: {
    ReceivePullRequest(conn, message);
    break;
  }
  case object_manager_protocol::MessageType_ConnectClient: {
    ConnectClient(conn, message);
    break;
  }
  case protocol::MessageType_DisconnectClient: {
    // TODO(hme): Disconnect without depending on the node manager protocol.
    DisconnectClient(conn, message);
    break;
  }
  default: { RAY_LOG(FATAL) << "invalid request " << message_type; }
  }
}

void ObjectManager::ConnectClient(std::shared_ptr<TcpClientConnection> &conn,
                                  const uint8_t *message) {
  // TODO: trash connection on failure.
  auto info =
      flatbuffers::GetRoot<object_manager_protocol::ConnectClientMessage>(message);
  ClientID client_id = ObjectID::from_binary(info->client_id()->str());
  bool is_transfer = info->is_transfer();
  conn->SetClientID(client_id);
  if (is_transfer) {
    connection_pool_.RegisterReceiver(ConnectionPool::ConnectionType::TRANSFER, client_id,
                                      conn);
  } else {
    connection_pool_.RegisterReceiver(ConnectionPool::ConnectionType::MESSAGE, client_id,
                                      conn);
  }
  conn->ProcessMessages();
}

void ObjectManager::DisconnectClient(std::shared_ptr<TcpClientConnection> &conn,
                                     const uint8_t *message) {
  connection_pool_.RemoveReceiver(conn);
}

void ObjectManager::ReceivePullRequest(std::shared_ptr<TcpClientConnection> &conn,
                                       const uint8_t *message) {
  // Serialize and push object to requesting client.
  auto pr = flatbuffers::GetRoot<object_manager_protocol::PullRequestMessage>(message);
  ObjectID object_id = ObjectID::from_binary(pr->object_id()->str());
  ClientID client_id = ClientID::from_binary(pr->client_id()->str());
  ray::Status push_status = Push(object_id, client_id);
  conn->ProcessMessages();
}

void ObjectManager::ReceivePushRequest(std::shared_ptr<TcpClientConnection> conn,
                                       const uint8_t *message) {
  // Serialize.
  auto object_header =
      flatbuffers::GetRoot<object_manager_protocol::PushRequestMessage>(message);
  ObjectID object_id = ObjectID::from_binary(object_header->object_id()->str());
  uint64_t chunk_index = object_header->chunk_index();
  uint64_t data_size = object_header->data_size();
  uint64_t metadata_size = object_header->metadata_size();
  if (!ObjectInTransitOrLocal(object_id)) {
    // Record that the object is in progress.
    AddObjectInTransit(object_id);
<<<<<<< HEAD
=======
    RAY_LOG(DEBUG) << "Receive Push " << object_id;
>>>>>>> 890a2f94
  }
  receive_service_.post([this, object_id, data_size, metadata_size, chunk_index, conn]() {
    ExecuteReceiveObject(conn->GetClientID(), object_id, data_size, metadata_size,
                         chunk_index, conn);
  });
}

void ObjectManager::ExecuteReceiveObject(const ClientID &client_id,
                                         const ObjectID &object_id, uint64_t data_size,
                                         uint64_t metadata_size, uint64_t chunk_index,
                                         std::shared_ptr<TcpClientConnection> conn) {
  RAY_LOG(DEBUG) << "ExecuteReceiveObject " << client_id << " " << object_id << " "
                 << chunk_index;

  std::pair<const ObjectBufferPool::ChunkInfo &, ray::Status> chunk_status =
      buffer_pool_.CreateChunk(object_id, data_size, metadata_size, chunk_index);
  ObjectBufferPool::ChunkInfo chunk_info = chunk_status.first;
  if (chunk_status.second.ok()) {
    // Avoid handling this chunk if it's already being handled by another process.
    std::vector<boost::asio::mutable_buffer> buffer;
    buffer.push_back(asio::buffer(chunk_info.data, chunk_info.buffer_length));
    boost::system::error_code ec;
    conn->ReadBuffer(buffer, ec);
    if (ec.value() == 0) {
      buffer_pool_.SealChunk(object_id, chunk_index);
    } else {
      buffer_pool_.AbortCreateChunk(object_id, chunk_index);
      // TODO(hme): This chunk failed, so create a pull request for this chunk.
    }
  } else {
    RAY_LOG(ERROR) << "Create Chunk Failed index=" << chunk_index << ": "
                   << chunk_status.second.message();
    // Read object into empty buffer.
    uint64_t buffer_length = buffer_pool_.GetBufferLength(chunk_index, data_size);
    std::vector<uint8_t> mutable_vec;
    mutable_vec.resize(buffer_length);
    std::vector<boost::asio::mutable_buffer> buffer;
    buffer.push_back(asio::buffer(mutable_vec, buffer_length));
    boost::system::error_code ec;
    conn->ReadBuffer(buffer, ec);
    if (ec.value() != 0) {
      RAY_LOG(ERROR) << ec.message();
    }
    // TODO(hme): If the object isn't local, create a pull request for this chunk.
  }
  conn->ProcessMessages();
  RAY_LOG(DEBUG) << "ReceiveCompleted " << client_id_ << " " << object_id << " "
                 << "/" << config_.max_receives;
}

}  // namespace ray<|MERGE_RESOLUTION|>--- conflicted
+++ resolved
@@ -112,14 +112,9 @@
   if (ObjectInTransitOrLocal(object_id)) {
     // Currently, there's no guarantee that the transfer will happen.
     // Do nothing if the object is already being received.
-<<<<<<< HEAD
-    RAY_LOG(INFO) << "Object "
-                  << (local_objects_.count(object_id) == 0 ? "in transit." : "is local.");
-=======
     RAY_LOG(DEBUG) << "Object " << object_id
                    << (local_objects_.count(object_id) == 0 ? "in transit "
                                                             : "is local ");
->>>>>>> 890a2f94
     return ray::Status::OK();
   }
   return PullGetLocations(object_id);
@@ -160,14 +155,9 @@
   if (ObjectInTransitOrLocal(object_id)) {
     // Currently, there's no guarantee that the transfer will happen.
     // Do nothing if the object is already being received.
-<<<<<<< HEAD
-    RAY_LOG(INFO) << "Object "
-                  << (local_objects_.count(object_id) == 0 ? "in transit." : "is local.");
-=======
     RAY_LOG(DEBUG) << "Object " << object_id
                    << (local_objects_.count(object_id) == 0 ? "in transit "
                                                             : "is local ");
->>>>>>> 890a2f94
     return ray::Status::OK();
   }
   return PullEstablishConnection(object_id, client_id);
@@ -223,14 +213,9 @@
     // in the time between this method call and the Pull method call.
     RAY_CHECK_OK(
         connection_pool_.ReleaseSender(ConnectionPool::ConnectionType::MESSAGE, conn));
-<<<<<<< HEAD
-    RAY_LOG(INFO) << "Object "
-                  << (local_objects_.count(object_id) == 0 ? "in transit." : "is local.");
-=======
     RAY_LOG(DEBUG) << "Object " << object_id
                    << (local_objects_.count(object_id) == 0 ? "in transit "
                                                             : "is local ");
->>>>>>> 890a2f94
     return Status::OK();
   }
   flatbuffers::FlatBufferBuilder fbb;
@@ -463,10 +448,7 @@
   if (!ObjectInTransitOrLocal(object_id)) {
     // Record that the object is in progress.
     AddObjectInTransit(object_id);
-<<<<<<< HEAD
-=======
     RAY_LOG(DEBUG) << "Receive Push " << object_id;
->>>>>>> 890a2f94
   }
   receive_service_.post([this, object_id, data_size, metadata_size, chunk_index, conn]() {
     ExecuteReceiveObject(conn->GetClientID(), object_id, data_size, metadata_size,
