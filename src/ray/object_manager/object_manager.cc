#include "ray/object_manager/object_manager.h"

namespace asio = boost::asio;

namespace object_manager_protocol = ray::object_manager::protocol;

namespace ray {

ObjectManager::ObjectManager(asio::io_service &main_service,
                             const ObjectManagerConfig &config,
                             std::shared_ptr<gcs::AsyncGcsClient> gcs_client)
    // TODO(hme): Eliminate knowledge of GCS.
    : client_id_(gcs_client->client_table().GetLocalClientId()),
      config_(config),
      object_directory_(new ObjectDirectory(gcs_client)),
      store_notification_(main_service, config_.store_socket_name),
      // release_delay of 2 * config_.max_sends is to ensure the pool does not release
      // an object prematurely whenever we reach the maximum number of sends.
      buffer_pool_(config_.store_socket_name, config_.object_chunk_size,
                   /*release_delay=*/2 * config_.max_sends),
      send_work_(send_service_),
      receive_work_(receive_service_),
      connection_pool_() {
  RAY_CHECK(config_.max_sends > 0);
  RAY_CHECK(config_.max_receives > 0);
  main_service_ = &main_service;
  store_notification_.SubscribeObjAdded(
      [this](const ObjectInfoT &object_info) { NotifyDirectoryObjectAdd(object_info); });
  store_notification_.SubscribeObjDeleted(
      [this](const ObjectID &oid) { NotifyDirectoryObjectDeleted(oid); });
  StartIOService();
}

ObjectManager::ObjectManager(asio::io_service &main_service,
                             const ObjectManagerConfig &config,
                             std::unique_ptr<ObjectDirectoryInterface> od)
    : config_(config),
      object_directory_(std::move(od)),
      store_notification_(main_service, config_.store_socket_name),
      // release_delay of 2 * config_.max_sends is to ensure the pool does not release
      // an object prematurely whenever we reach the maximum number of sends.
      buffer_pool_(config_.store_socket_name, config_.object_chunk_size,
                   /*release_delay=*/2 * config_.max_sends),
      send_work_(send_service_),
      receive_work_(receive_service_),
      connection_pool_() {
  RAY_CHECK(config_.max_sends > 0);
  RAY_CHECK(config_.max_receives > 0);
  // TODO(hme) Client ID is never set with this constructor.
  main_service_ = &main_service;
  store_notification_.SubscribeObjAdded(
      [this](const ObjectInfoT &object_info) { NotifyDirectoryObjectAdd(object_info); });
  store_notification_.SubscribeObjDeleted(
      [this](const ObjectID &oid) { NotifyDirectoryObjectDeleted(oid); });
  StartIOService();
}

ObjectManager::~ObjectManager() { StopIOService(); }

void ObjectManager::StartIOService() {
  for (int i = 0; i < config_.max_sends; ++i) {
    send_threads_.emplace_back(std::thread(&ObjectManager::RunSendService, this));
  }
  for (int i = 0; i < config_.max_receives; ++i) {
    receive_threads_.emplace_back(std::thread(&ObjectManager::RunReceiveService, this));
  }
}

void ObjectManager::RunSendService() { send_service_.run(); }

void ObjectManager::RunReceiveService() { receive_service_.run(); }

void ObjectManager::StopIOService() {
  send_service_.stop();
  for (int i = 0; i < config_.max_sends; ++i) {
    send_threads_[i].join();
  }
  receive_service_.stop();
  for (int i = 0; i < config_.max_receives; ++i) {
    receive_threads_[i].join();
  }
}

void ObjectManager::NotifyDirectoryObjectAdd(const ObjectInfoT &object_info) {
  ObjectID object_id = ObjectID::from_binary(object_info.object_id);
  local_objects_[object_id] = object_info;
  ray::Status status =
      object_directory_->ReportObjectAdded(object_id, client_id_, object_info);
  // Only mark an object as no longer in transit when we receive notification
  // from the object store.
  if (in_transit_receives_.count(object_id) > 0) {
    RemoveObjectInTransit(object_id);
  }
}

void ObjectManager::NotifyDirectoryObjectDeleted(const ObjectID &object_id) {
  local_objects_.erase(object_id);
  ray::Status status = object_directory_->ReportObjectRemoved(object_id, client_id_);
}

ray::Status ObjectManager::SubscribeObjAdded(
    std::function<void(const ObjectInfoT &)> callback) {
  store_notification_.SubscribeObjAdded(callback);
  return ray::Status::OK();
}

ray::Status ObjectManager::SubscribeObjDeleted(
    std::function<void(const ObjectID &)> callback) {
  store_notification_.SubscribeObjDeleted(callback);
  return ray::Status::OK();
}

ray::Status ObjectManager::Pull(const ObjectID &object_id) {
  if (ObjectInTransitOrLocal(object_id)) {
    // Currently, there's no guarantee that the transfer will happen.
    // Do nothing if the object is already being received.
    RAY_LOG(DEBUG) << "Object " << object_id
                   << (local_objects_.count(object_id) == 0 ? "in transit "
                                                            : "is local ");
    return ray::Status::OK();
  }
  return PullGetLocations(object_id);
}

void ObjectManager::SchedulePull(const ObjectID &object_id, int wait_ms) {
<<<<<<< HEAD
  if (ObjectInTransitOrLocal(object_id)) {
    pull_requests_.erase(object_id);
    return;
  }
  if (pull_requests_.count(object_id) == 0) {
    pull_requests_.emplace(std::make_pair(
        ObjectID(object_id),
        std::pair<std::shared_ptr<boost::asio::deadline_timer>, int>(
            std::shared_ptr<boost::asio::deadline_timer>(new asio::deadline_timer(
                *main_service_, boost::posix_time::milliseconds(wait_ms))),
            0)));
    RAY_LOG(DEBUG) << object_id << " creating scheduler";
  }
  std::pair<std::shared_ptr<boost::asio::deadline_timer>, int> &time_retries =
      pull_requests_.find(object_id)->second;
  if (time_retries.second >= 1000) {
    RAY_LOG(DEBUG) << "failed to pull " << object_id;
    pull_requests_.erase(object_id);
    return;
  }
  time_retries.second += 1;
  RAY_LOG(DEBUG) << object_id << " num_retries=" << time_retries.second;
  time_retries.first->async_wait(
=======
  pull_requests_[object_id] = std::make_shared<boost::asio::deadline_timer>(
      *main_service_, boost::posix_time::milliseconds(wait_ms));
  pull_requests_[object_id]->async_wait(
>>>>>>> 19b743c8
      [this, object_id](const boost::system::error_code &error_code) {
        RAY_CHECK_OK(PullGetLocations(object_id));
      });
}

ray::Status ObjectManager::PullGetLocations(const ObjectID &object_id) {
  RAY_LOG(DEBUG) << "pull_requests_.size()=" << pull_requests_.size();
  if (ObjectInTransitOrLocal(object_id)) {
    pull_requests_.erase(object_id);
    return ray::Status::OK();
  }

  ray::Status status_code = object_directory_->GetLocations(
      object_id,
      [this](const std::vector<ClientID> &client_ids, const ObjectID &object_id) {
        return GetLocationsSuccess(client_ids, object_id);
      },
      [this](const ObjectID &object_id) { return GetLocationsFailed(object_id); });
  return status_code;
}

void ObjectManager::GetLocationsSuccess(const std::vector<ray::ClientID> &client_ids,
                                        const ray::ObjectID &object_id) {
  RAY_CHECK(!client_ids.empty());
  ClientID client_id = client_ids.front();
  ray::Status status_code = Pull(object_id, client_id);
  RAY_CHECK_OK(status_code);
}

void ObjectManager::GetLocationsFailed(const ObjectID &object_id) {
  SchedulePull(object_id, config_.pull_timeout_ms);
}

ray::Status ObjectManager::Pull(const ObjectID &object_id, const ClientID &client_id) {
  // Check client_id is not itself.
  if (client_id == client_id_) {
    if (pull_requests_.count(object_id) > 0) {
      pull_requests_.erase(object_id);
    }
    return ray::Status::Invalid("Cannot pull object from self.");
  }
  if (ObjectInTransitOrLocal(object_id)) {
    if (pull_requests_.count(object_id) > 0) {
      pull_requests_.erase(object_id);
    }  // Currently, there's no guarantee that the transfer will happen.
    // Do nothing if the object is already being received.
    RAY_LOG(DEBUG) << "Object " << object_id
                   << (local_objects_.count(object_id) == 0 ? "in transit "
                                                            : "is local ");
    return ray::Status::OK();
  }
  return PullEstablishConnection(object_id, client_id);
};

ray::Status ObjectManager::PullEstablishConnection(const ObjectID &object_id,
                                                   const ClientID &client_id) {
  // Check client_id is not itself.
  if (client_id == client_id_) {
    if (pull_requests_.count(object_id) > 0) {
      pull_requests_.erase(object_id);
    }
    return ray::Status::OK();
  }

  // Acquire a message connection and send pull request.
  ray::Status status;
  std::shared_ptr<SenderConnection> conn;
  // TODO(hme): There is no cap on the number of pull request connections.
  status = connection_pool_.GetSender(ConnectionPool::ConnectionType::MESSAGE, client_id,
                                      &conn);
  RAY_CHECK_OK(status);

  if (conn == nullptr) {
    status = object_directory_->GetInformation(
        client_id,
        [this, object_id, client_id](const RemoteConnectionInfo &connection_info) {
          std::shared_ptr<SenderConnection> async_conn = CreateSenderConnection(
              ConnectionPool::ConnectionType::MESSAGE, connection_info);
          connection_pool_.RegisterSender(ConnectionPool::ConnectionType::MESSAGE,
                                          client_id, async_conn);
          Status pull_send_status = PullSendRequest(object_id, async_conn);
          if (!pull_send_status.ok()) {
            RAY_LOG(INFO) << pull_send_status.message();
          }
        },
        [this, object_id](const Status &status) {
          SchedulePull(object_id, config_.pull_timeout_ms);
        });
  } else {
    status = PullSendRequest(object_id, conn);
  }
  return status;
}

ray::Status ObjectManager::PullSendRequest(const ObjectID &object_id,
<<<<<<< HEAD
                                           std::shared_ptr<SenderConnection> conn) {
  if (ObjectInTransitOrLocal(object_id)) {
    // Do nothing if the object is already being received.
    // We check here too just in case the object ends up in transit
    // in the time between this method call and the Pull method call.
    if (pull_requests_.count(object_id) > 0) {
      pull_requests_.erase(object_id);
    }
    RAY_CHECK_OK(
        connection_pool_.ReleaseSender(ConnectionPool::ConnectionType::MESSAGE, conn));
    RAY_LOG(DEBUG) << "Object " << object_id
                   << (local_objects_.count(object_id) == 0 ? "in transit "
                                                            : "is local ");
    return Status::OK();
  }
=======
                                           std::shared_ptr<SenderConnection> &conn) {
>>>>>>> 19b743c8
  flatbuffers::FlatBufferBuilder fbb;
  auto message = object_manager_protocol::CreatePullRequestMessage(
      fbb, fbb.CreateString(client_id_.binary()), fbb.CreateString(object_id.binary()));
  fbb.Finish(message);
  RAY_CHECK_OK(conn->WriteMessage(object_manager_protocol::MessageType_PullRequest,
                                  fbb.GetSize(), fbb.GetBufferPointer()));
  RAY_CHECK_OK(
      connection_pool_.ReleaseSender(ConnectionPool::ConnectionType::MESSAGE, conn));
  if (pull_requests_.count(object_id) > 0) {
    pull_requests_.erase(object_id);
  }
  return ray::Status::OK();
}

ray::Status ObjectManager::Push(const ObjectID &object_id, const ClientID &client_id) {
  if (local_objects_.count(object_id) == 0) {
    // TODO(hme): Do not retry indefinitely...
    main_service_->post(
        [this, object_id, client_id]() { RAY_CHECK_OK(Push(object_id, client_id)); });
    return ray::Status::OK();
  }

  if (in_transit_sends_[object_id].count(client_id) > 0) {
    // Object already being sent to client.
    return ray::Status::OK();
  }

  const ObjectInfoT &object_info = local_objects_[object_id];
  uint64_t data_size =
      static_cast<uint64_t>(object_info.data_size + object_info.metadata_size);
  uint64_t metadata_size = static_cast<uint64_t>(object_info.metadata_size);
  uint64_t num_chunks = buffer_pool_.GetNumChunks(data_size);
  in_transit_sends_[object_id][client_id] = num_chunks;
  RAY_LOG(DEBUG) << "in_transit_sends_ add " << object_id;

  // TODO(hme): Cache this data in ObjectDirectory.
  // Okay for now since the GCS client caches this data.
  Status status = object_directory_->GetInformation(
      client_id,
<<<<<<< HEAD
      [this, object_id, client_id, data_size, metadata_size,
       num_chunks](const RemoteConnectionInfo &info) {
=======
      [this, object_id, client_id](const RemoteConnectionInfo &info) {
        const ObjectInfoT &object_info = local_objects_[object_id];
        uint64_t data_size =
            static_cast<uint64_t>(object_info.data_size + object_info.metadata_size);
        uint64_t metadata_size = static_cast<uint64_t>(object_info.metadata_size);
        uint64_t num_chunks = buffer_pool_.GetNumChunks(data_size);
>>>>>>> 19b743c8
        for (uint64_t chunk_index = 0; chunk_index < num_chunks; ++chunk_index) {
          send_service_.post([this, client_id, object_id, data_size, metadata_size,
                              chunk_index, info]() {
            ExecuteSendObject(client_id, object_id, data_size, metadata_size, chunk_index,
                              info);
          });
        }
      },
      [this, object_id, client_id](const Status &status) {
        in_transit_sends_[object_id].erase(client_id);
        // Push is best effort, so do nothing here.
      });
  return status;
}

void ObjectManager::ExecuteSendObject(const ClientID &client_id,
                                      const ObjectID &object_id, uint64_t data_size,
                                      uint64_t metadata_size, uint64_t chunk_index,
                                      const RemoteConnectionInfo &connection_info) {
  RAY_LOG(DEBUG) << "ExecuteSendObject " << client_id << " " << object_id << " "
                 << chunk_index;
  ray::Status status;
  std::shared_ptr<SenderConnection> conn;
  status = connection_pool_.GetSender(ConnectionPool::ConnectionType::TRANSFER, client_id,
                                      &conn);
  if (conn == nullptr) {
    conn =
        CreateSenderConnection(ConnectionPool::ConnectionType::TRANSFER, connection_info);
    connection_pool_.RegisterSender(ConnectionPool::ConnectionType::TRANSFER, client_id,
                                    conn);
  }
  status = SendObjectHeaders(object_id, data_size, metadata_size, chunk_index, conn);
  RAY_CHECK_OK(status);
}

ray::Status ObjectManager::SendObjectHeaders(const ObjectID &object_id,
                                             uint64_t data_size, uint64_t metadata_size,
                                             uint64_t chunk_index,
                                             std::shared_ptr<SenderConnection> &conn) {
  std::pair<const ObjectBufferPool::ChunkInfo &, ray::Status> chunk_status =
      buffer_pool_.GetChunk(object_id, data_size, metadata_size, chunk_index);
  ObjectBufferPool::ChunkInfo chunk_info = chunk_status.first;

  // If status is not okay, then return immediately because
  // plasma_client.Get failed.
  // No reference is acquired for this chunk, so no need to release the chunk.
  RAY_CHECK_OK(chunk_status.second);

  // Create buffer.
  flatbuffers::FlatBufferBuilder fbb;
  // TODO(hme): use to_flatbuf
  auto message = object_manager_protocol::CreatePushRequestMessage(
      fbb, fbb.CreateString(object_id.binary()), chunk_index, data_size, metadata_size);
  fbb.Finish(message);
  ray::Status status =
      conn->WriteMessage(object_manager_protocol::MessageType_PushRequest, fbb.GetSize(),
                         fbb.GetBufferPointer());
  RAY_CHECK_OK(status);
  return SendObjectData(object_id, chunk_info, conn);
}

ray::Status ObjectManager::SendObjectData(const ObjectID &object_id,
                                          const ObjectBufferPool::ChunkInfo &chunk_info,
                                          std::shared_ptr<SenderConnection> &conn) {
  boost::system::error_code ec;
  std::vector<asio::const_buffer> buffer;
  buffer.push_back(asio::buffer(chunk_info.data, chunk_info.buffer_length));
  conn->WriteBuffer(buffer, ec);

  ray::Status status = ray::Status::OK();
  if (ec.value() != 0) {
    // Push failed. Deal with partial objects on the receiving end.
    // TODO(hme): Try to invoke disconnect on sender connection, then remove it.
    status = ray::Status::IOError(ec.message());
  }

  // Do this regardless of whether it failed or succeeded.
  TryRemoveInTransitSend(object_id, conn->GetClientID());
  buffer_pool_.ReleaseGetChunk(object_id, chunk_info.chunk_index);
  RAY_CHECK_OK(
      connection_pool_.ReleaseSender(ConnectionPool::ConnectionType::TRANSFER, conn));
  RAY_LOG(DEBUG) << "SendCompleted " << client_id_ << " " << object_id << " "
                 << config_.max_sends;
  return status;
}

ray::Status ObjectManager::Cancel(const ObjectID &object_id) {
  // TODO(hme): Account for pull timers.
  ray::Status status = object_directory_->Cancel(object_id);
  return ray::Status::OK();
}

ray::Status ObjectManager::Wait(const std::vector<ObjectID> &object_ids,
                                uint64_t timeout_ms, int num_ready_objects,
                                const WaitCallback &callback) {
  // TODO: Implement wait.
  return ray::Status::OK();
}

std::shared_ptr<SenderConnection> ObjectManager::CreateSenderConnection(
    ConnectionPool::ConnectionType type, RemoteConnectionInfo info) {
  std::shared_ptr<SenderConnection> conn =
      SenderConnection::Create(*main_service_, info.client_id, info.ip, info.port);
  // Prepare client connection info buffer
  flatbuffers::FlatBufferBuilder fbb;
  bool is_transfer = (type == ConnectionPool::ConnectionType::TRANSFER);
  auto message = object_manager_protocol::CreateConnectClientMessage(
      fbb, fbb.CreateString(client_id_.binary()), is_transfer);
  fbb.Finish(message);
  // Send synchronously.
  RAY_CHECK_OK(conn->WriteMessage(object_manager_protocol::MessageType_ConnectClient,
                                  fbb.GetSize(), fbb.GetBufferPointer()));
  // The connection is ready; return to caller.
  return conn;
}

void ObjectManager::ProcessNewClient(TcpClientConnection &conn) {
  conn.ProcessMessages();
}

void ObjectManager::ProcessClientMessage(std::shared_ptr<TcpClientConnection> &conn,
                                         int64_t message_type, const uint8_t *message) {
  switch (message_type) {
  case object_manager_protocol::MessageType_PushRequest: {
    ReceivePushRequest(conn, message);
    break;
  }
  case object_manager_protocol::MessageType_PullRequest: {
    ReceivePullRequest(conn, message);
    break;
  }
  case object_manager_protocol::MessageType_ConnectClient: {
    ConnectClient(conn, message);
    break;
  }
  case protocol::MessageType_DisconnectClient: {
    // TODO(hme): Disconnect without depending on the node manager protocol.
    DisconnectClient(conn, message);
    break;
  }
  default: { RAY_LOG(FATAL) << "invalid request " << message_type; }
  }
}

void ObjectManager::ConnectClient(std::shared_ptr<TcpClientConnection> &conn,
                                  const uint8_t *message) {
  // TODO: trash connection on failure.
  auto info =
      flatbuffers::GetRoot<object_manager_protocol::ConnectClientMessage>(message);
  ClientID client_id = ObjectID::from_binary(info->client_id()->str());
  bool is_transfer = info->is_transfer();
  conn->SetClientID(client_id);
  if (is_transfer) {
    connection_pool_.RegisterReceiver(ConnectionPool::ConnectionType::TRANSFER, client_id,
                                      conn);
  } else {
    connection_pool_.RegisterReceiver(ConnectionPool::ConnectionType::MESSAGE, client_id,
                                      conn);
  }
  conn->ProcessMessages();
}

void ObjectManager::DisconnectClient(std::shared_ptr<TcpClientConnection> &conn,
                                     const uint8_t *message) {
  connection_pool_.RemoveReceiver(conn);
}

void ObjectManager::ReceivePullRequest(std::shared_ptr<TcpClientConnection> &conn,
                                       const uint8_t *message) {
  // Serialize and push object to requesting client.
  auto pr = flatbuffers::GetRoot<object_manager_protocol::PullRequestMessage>(message);
  ObjectID object_id = ObjectID::from_binary(pr->object_id()->str());
  ClientID client_id = ClientID::from_binary(pr->client_id()->str());
  ray::Status push_status = Push(object_id, client_id);
  conn->ProcessMessages();
}

void ObjectManager::ReceivePushRequest(std::shared_ptr<TcpClientConnection> &conn,
                                       const uint8_t *message) {
  // Serialize.
  auto object_header =
      flatbuffers::GetRoot<object_manager_protocol::PushRequestMessage>(message);
  ObjectID object_id = ObjectID::from_binary(object_header->object_id()->str());
  uint64_t chunk_index = object_header->chunk_index();
  uint64_t data_size = object_header->data_size();
  uint64_t metadata_size = object_header->metadata_size();
  if (!ObjectInTransitOrLocal(object_id)) {
    // Record that the object is in progress.
    AddObjectInTransit(object_id);
    RAY_LOG(DEBUG) << "Receive Push " << object_id;
  }
  receive_service_.post([this, object_id, data_size, metadata_size, chunk_index, conn]() {
    ExecuteReceiveObject(conn->GetClientID(), object_id, data_size, metadata_size,
                         chunk_index, *conn);
  });
}

void ObjectManager::ExecuteReceiveObject(const ClientID &client_id,
                                         const ObjectID &object_id, uint64_t data_size,
                                         uint64_t metadata_size, uint64_t chunk_index,
                                         TcpClientConnection &conn) {
  RAY_LOG(DEBUG) << "ExecuteReceiveObject " << client_id << " " << object_id << " "
                 << chunk_index;

  std::pair<const ObjectBufferPool::ChunkInfo &, ray::Status> chunk_status =
      buffer_pool_.CreateChunk(object_id, data_size, metadata_size, chunk_index);
  ObjectBufferPool::ChunkInfo chunk_info = chunk_status.first;
  if (chunk_status.second.ok()) {
    // Avoid handling this chunk if it's already being handled by another process.
    std::vector<boost::asio::mutable_buffer> buffer;
    buffer.push_back(asio::buffer(chunk_info.data, chunk_info.buffer_length));
    boost::system::error_code ec;
    conn.ReadBuffer(buffer, ec);
    if (ec.value() == 0) {
      buffer_pool_.SealChunk(object_id, chunk_index);
    } else {
      buffer_pool_.AbortCreateChunk(object_id, chunk_index);
      // TODO(hme): This chunk failed, so create a pull request for this chunk.
    }
  } else {
    RAY_LOG(ERROR) << "Create Chunk Failed index=" << chunk_index << ": "
                   << chunk_status.second.message();
    // Read object into empty buffer.
    uint64_t buffer_length = buffer_pool_.GetBufferLength(chunk_index, data_size);
    std::vector<uint8_t> mutable_vec;
    mutable_vec.resize(buffer_length);
    std::vector<boost::asio::mutable_buffer> buffer;
    buffer.push_back(asio::buffer(mutable_vec, buffer_length));
    boost::system::error_code ec;
    conn.ReadBuffer(buffer, ec);
    if (ec.value() != 0) {
      RAY_LOG(ERROR) << ec.message();
    }
    // TODO(hme): If the object isn't local, create a pull request for this chunk.
  }
  conn.ProcessMessages();
  RAY_LOG(DEBUG) << "ReceiveCompleted " << client_id_ << " " << object_id << " "
                 << "/" << config_.max_receives;
}

}  // namespace ray<|MERGE_RESOLUTION|>--- conflicted
+++ resolved
@@ -123,7 +123,6 @@
 }
 
 void ObjectManager::SchedulePull(const ObjectID &object_id, int wait_ms) {
-<<<<<<< HEAD
   if (ObjectInTransitOrLocal(object_id)) {
     pull_requests_.erase(object_id);
     return;
@@ -132,8 +131,8 @@
     pull_requests_.emplace(std::make_pair(
         ObjectID(object_id),
         std::pair<std::shared_ptr<boost::asio::deadline_timer>, int>(
-            std::shared_ptr<boost::asio::deadline_timer>(new asio::deadline_timer(
-                *main_service_, boost::posix_time::milliseconds(wait_ms))),
+            std::make_shared<boost::asio::deadline_timer>(
+                *main_service_, boost::posix_time::milliseconds(wait_ms)),
             0)));
     RAY_LOG(DEBUG) << object_id << " creating scheduler";
   }
@@ -147,11 +146,6 @@
   time_retries.second += 1;
   RAY_LOG(DEBUG) << object_id << " num_retries=" << time_retries.second;
   time_retries.first->async_wait(
-=======
-  pull_requests_[object_id] = std::make_shared<boost::asio::deadline_timer>(
-      *main_service_, boost::posix_time::milliseconds(wait_ms));
-  pull_requests_[object_id]->async_wait(
->>>>>>> 19b743c8
       [this, object_id](const boost::system::error_code &error_code) {
         RAY_CHECK_OK(PullGetLocations(object_id));
       });
@@ -247,8 +241,7 @@
 }
 
 ray::Status ObjectManager::PullSendRequest(const ObjectID &object_id,
-<<<<<<< HEAD
-                                           std::shared_ptr<SenderConnection> conn) {
+                                           std::shared_ptr<SenderConnection> &conn) {
   if (ObjectInTransitOrLocal(object_id)) {
     // Do nothing if the object is already being received.
     // We check here too just in case the object ends up in transit
@@ -263,9 +256,6 @@
                                                             : "is local ");
     return Status::OK();
   }
-=======
-                                           std::shared_ptr<SenderConnection> &conn) {
->>>>>>> 19b743c8
   flatbuffers::FlatBufferBuilder fbb;
   auto message = object_manager_protocol::CreatePullRequestMessage(
       fbb, fbb.CreateString(client_id_.binary()), fbb.CreateString(object_id.binary()));
@@ -305,17 +295,8 @@
   // Okay for now since the GCS client caches this data.
   Status status = object_directory_->GetInformation(
       client_id,
-<<<<<<< HEAD
       [this, object_id, client_id, data_size, metadata_size,
        num_chunks](const RemoteConnectionInfo &info) {
-=======
-      [this, object_id, client_id](const RemoteConnectionInfo &info) {
-        const ObjectInfoT &object_info = local_objects_[object_id];
-        uint64_t data_size =
-            static_cast<uint64_t>(object_info.data_size + object_info.metadata_size);
-        uint64_t metadata_size = static_cast<uint64_t>(object_info.metadata_size);
-        uint64_t num_chunks = buffer_pool_.GetNumChunks(data_size);
->>>>>>> 19b743c8
         for (uint64_t chunk_index = 0; chunk_index < num_chunks; ++chunk_index) {
           send_service_.post([this, client_id, object_id, data_size, metadata_size,
                               chunk_index, info]() {
