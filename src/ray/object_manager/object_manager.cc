--- conflicted
+++ resolved
@@ -65,16 +65,12 @@
   StartIOService();
 }
 
-<<<<<<< HEAD
 ObjectManager::~ObjectManager() {
   // work_.reset() can eventually be used to allow the asio service to execute any
   // remaining methods before joining threads; we would no longer invoke stop explicitly.
   work_.reset();
   StopIOService();
 }
-=======
-ObjectManager::~ObjectManager() { StopIOService(); }
->>>>>>> c6b5105d
 
 void ObjectManager::StartIOService() {
   for (int i = 0; i < config_.num_threads; ++i) {
@@ -328,12 +324,8 @@
                                              uint64_t data_size, uint64_t metadata_size,
                                              uint64_t chunk_index,
                                              std::shared_ptr<SenderConnection> conn) {
-<<<<<<< HEAD
-  std::pair<const ObjectBufferPool::ChunkInfo &, ray::Status> chunk_status = buffer_pool_.GetChunk(object_id, data_size, metadata_size, chunk_index);
-=======
   std::pair<const ObjectBufferPool::ChunkInfo &, ray::Status> chunk_status =
       buffer_pool_.GetChunk(object_id, data_size, metadata_size, chunk_index);
->>>>>>> c6b5105d
   ObjectBufferPool::ChunkInfo chunk_info = chunk_status.first;
 
   if (!chunk_status.second.ok()) {
@@ -501,12 +493,8 @@
   RAY_LOG(DEBUG) << "ExecuteReceiveObject " << client_id << " " << object_id << " "
                  << chunk_index;
 
-<<<<<<< HEAD
-  std::pair<const ObjectBufferPool::ChunkInfo &, ray::Status> chunk_status = buffer_pool_.CreateChunk(object_id, data_size, metadata_size, chunk_index);
-=======
   std::pair<const ObjectBufferPool::ChunkInfo &, ray::Status> chunk_status =
       buffer_pool_.CreateChunk(object_id, data_size, metadata_size, chunk_index);
->>>>>>> c6b5105d
   ObjectBufferPool::ChunkInfo chunk_info = chunk_status.first;
   if (chunk_status.second.ok()) {
     // Avoid handling this chunk if it's already being handled by another process.
