--- conflicted
+++ resolved
@@ -142,18 +142,11 @@
   // TODO(hme): There is no cap on the number of pull request connections.
   status = connection_pool_.GetSender(ConnectionPool::ConnectionType::MESSAGE, client_id,
                                       &conn);
-<<<<<<< HEAD
-  if (!status.ok()) {
-    // TODO (hme): Accept changes in error cleanup PR.
-    return status;
-  }
-=======
   // Currently, acquiring a connection should not fail.
   // No status from GetSender is returned which can be
   // handled without failing.
   RAY_CHECK_OK(status);
 
->>>>>>> 78e4b021
   if (conn == nullptr) {
     status = object_directory_->GetInformation(
         client_id,
