#include "object_manager.h"

namespace asio = boost::asio;

namespace ray {

// TODO(hme): Clean up commented logs once multi-threading integration is completed.
// Note: Current implementation has everything needed for concurrent transfers,
// but concurrency is currently disabled for integration purposes. Concurrency is
// disabled by running all asio components on the main thread (main_service).
ObjectManager::ObjectManager(asio::io_service &main_service,
                             std::unique_ptr<asio::io_service> object_manager_service,
                             const ObjectManagerConfig &config,
                             std::shared_ptr<gcs::AsyncGcsClient> gcs_client)
    // TODO(hme): Eliminate knowledge of GCS.
    : client_id_(gcs_client->client_table().GetLocalClientId()),
      object_directory_(new ObjectDirectory(gcs_client)),
      store_notification_(main_service, config.store_socket_name),
      object_manager_service_(std::move(object_manager_service)),
      work_(*object_manager_service_),
      control_strand_(*object_manager_service_),
      connection_pool_(object_directory_.get(), &*object_manager_service_, client_id_),
      transfer_queue_() {
  main_service_ = &main_service;
  config_ = config;
<<<<<<< HEAD
  max_transfers_ = config_.max_transfers;
  store_notification_.reset(
      new ObjectStoreNotification(main_service, config.store_socket_name));
  store_notification_->SubscribeObjAdded(
=======
  store_notification_.SubscribeObjAdded(
>>>>>>> 912e245b
      [this](const ObjectID &oid) { NotifyDirectoryObjectAdd(oid); });
  store_notification_.SubscribeObjDeleted(
      [this](const ObjectID &oid) { NotifyDirectoryObjectDeleted(oid); });
  store_pool_.reset(new ObjectStoreClientPool(config.store_socket_name));
  StartIOService();
}

ObjectManager::ObjectManager(asio::io_service &main_service,
                             std::unique_ptr<asio::io_service> object_manager_service,
                             const ObjectManagerConfig &config,
                             std::unique_ptr<ObjectDirectoryInterface> od)
    : object_directory_(std::move(od)),
      store_notification_(main_service, config.store_socket_name),
      object_manager_service_(std::move(object_manager_service)),
      work_(*object_manager_service_),
      control_strand_(*object_manager_service_),
      connection_pool_(object_directory_.get(), &*object_manager_service_, client_id_),
      transfer_queue_() {
  // TODO(hme) Client ID is never set with this constructor.
  main_service_ = &main_service;
  config_ = config;
<<<<<<< HEAD
  max_transfers_ = config_.max_transfers;
  store_notification_ = std::unique_ptr<ObjectStoreNotification>(
      new ObjectStoreNotification(main_service, config.store_socket_name));
  store_notification_->SubscribeObjAdded(
=======
  store_notification_.SubscribeObjAdded(
>>>>>>> 912e245b
      [this](const ObjectID &oid) { NotifyDirectoryObjectAdd(oid); });
  store_notification_.SubscribeObjDeleted(
      [this](const ObjectID &oid) { NotifyDirectoryObjectDeleted(oid); });
  StartIOService();
}

void ObjectManager::StartIOService() {
  for(int i=0;i<config_.num_threads;++i){
    io_threads_.emplace_back(std::thread(&ObjectManager::IOServiceLoop, this));
  }
}

void ObjectManager::IOServiceLoop() { object_manager_service_->run(); }

void ObjectManager::StopIOService() {
  object_manager_service_->stop();
  for(int i=0;i<config_.num_threads;++i){
    io_threads_[i].join();
  }
}

void ObjectManager::NotifyDirectoryObjectAdd(const ObjectID &object_id) {
  local_objects_.insert(object_id);
  ray::Status status = object_directory_->ReportObjectAdded(object_id, client_id_);
}

void ObjectManager::NotifyDirectoryObjectDeleted(const ObjectID &object_id) {
  local_objects_.erase(object_id);
  ray::Status status = object_directory_->ReportObjectRemoved(object_id, client_id_);
}

ray::Status ObjectManager::Terminate() {
  StopIOService();
  ray::Status status_code = object_directory_->Terminate();
  // TODO: evaluate store client termination status.
  store_notification_.Terminate();
  store_pool_->Terminate();
  return status_code;
}

ray::Status ObjectManager::SubscribeObjAdded(
    std::function<void(const ObjectID &)> callback) {
  store_notification_.SubscribeObjAdded(callback);
  return ray::Status::OK();
}

ray::Status ObjectManager::SubscribeObjDeleted(
    std::function<void(const ObjectID &)> callback) {
  store_notification_.SubscribeObjDeleted(callback);
  return ray::Status::OK();
}

ray::Status ObjectManager::Pull(const ObjectID &object_id) {
  main_service_->dispatch([this, object_id]() { RAY_CHECK_OK(Pull_(object_id)); });
  return Status::OK();
}

void ObjectManager::SchedulePull(const ObjectID &object_id, int wait_ms) {
  pull_requests_[object_id] = Timer(
      new asio::deadline_timer(*main_service_, boost::posix_time::milliseconds(wait_ms)));
  pull_requests_[object_id]->async_wait(
      [this, object_id](const boost::system::error_code &error_code) {
        pull_requests_.erase(object_id);
        main_service_->dispatch([this, object_id](){
          RAY_CHECK_OK(Pull_(object_id));
        });
      });
}

ray::Status ObjectManager::Pull_(const ObjectID &object_id) {
  ray::Status status_code = object_directory_->GetLocations(
      object_id,
      [this](const std::vector<ClientID> &client_ids, const ObjectID &object_id) {
        return GetLocationsSuccess(client_ids, object_id);
      },
      [this](const ObjectID &object_id) { return GetLocationsFailed(object_id); });
  return status_code;
}

void ObjectManager::GetLocationsSuccess(const std::vector<ray::ClientID> &client_ids,
                                        const ray::ObjectID &object_id) {
  RAY_CHECK(!client_ids.empty());
  ClientID client_id = client_ids.front();
  pull_requests_.erase(object_id);
  ray::Status status_code = Pull(object_id, client_id);
}

void ObjectManager::GetLocationsFailed(const ObjectID &object_id) {
  SchedulePull(object_id, config_.pull_timeout_ms);
}

ray::Status ObjectManager::Pull(const ObjectID &object_id, const ClientID &client_id) {
  main_service_->dispatch(
      [this, object_id, client_id]() { RAY_CHECK_OK(Pull_(object_id, client_id)); });
  return Status::OK();
};

ray::Status ObjectManager::Pull_(const ObjectID &object_id, const ClientID &client_id) {
  // Check if object is already local, and client_id is not itself.
  if (local_objects_.count(object_id) != 0 || client_id == client_id_) {
    return ray::Status::OK();
  }

  Status status =
      connection_pool_.GetSender(ConnectionPool::ConnectionType::MESSAGE, client_id,
                                 [this, object_id](SenderConnection::pointer conn) {
                                   Status status = ExecutePull(object_id, conn);
                                 },
                                 [this, object_id]() {
                                   // connection failed, so reschedule pull.
                                   SchedulePull(object_id, config_.pull_timeout_ms);
                                 });
  return status;
}

ray::Status ObjectManager::ExecutePull(const ObjectID &object_id,
                                       SenderConnection::pointer conn) {
  flatbuffers::FlatBufferBuilder fbb;
  auto message = CreatePullRequestMessage(fbb, fbb.CreateString(client_id_.binary()),
                                          fbb.CreateString(object_id.binary()));
  fbb.Finish(message);
  RAY_CHECK_OK(conn->WriteMessage(OMMessageType_PullRequest, fbb.GetSize(),
                                  fbb.GetBufferPointer()));
  RAY_CHECK_OK(
      connection_pool_.ReleaseSender(ConnectionPool::ConnectionType::MESSAGE, conn));
  return ray::Status::OK();
}

ray::Status ObjectManager::Push(const ObjectID &object_id, const ClientID &client_id) {
  control_strand_.dispatch(
      [this, object_id, client_id]() { RAY_CHECK_OK(Push_(object_id, client_id)); });
  return Status::OK();
}

ray::Status ObjectManager::Push_(const ObjectID &object_id, const ClientID &client_id) {
  transfer_queue_.QueueSend(client_id, object_id);
  return DequeueTransfers();
}

ray::Status ObjectManager::DequeueTransfers() {
  control_strand_.dispatch([this]() { RAY_CHECK_OK(DequeueTransfers_()); });
  return ray::Status::OK();
};

ray::Status ObjectManager::DequeueTransfers_() {
  ray::Status status = ray::Status::OK();
  while (num_transfers_ < max_transfers_) {
    if (transfer_queue_.Empty()) {
      return ray::Status::OK();
    }

    // this should run on the main thread, so no need to worry about
    // concurrent changes of num_transfers_.
    num_transfers_ += 1;

    bool execute_receive;
    if (transfer_queue_.LastTransferType() == TransferQueue::SEND){
      if (transfer_queue_.ReceiveCount() > 0){
        execute_receive = true;
      } else {
        RAY_CHECK(transfer_queue_.SendCount() > 0);
        execute_receive = false;
      }
    } else {
      if (transfer_queue_.SendCount() > 0){
        execute_receive = false;
      } else {
        RAY_CHECK(transfer_queue_.ReceiveCount() > 0);
        execute_receive = true;
      }
    }
    if (execute_receive) {
      TransferQueue::ReceiveRequest req = transfer_queue_.DequeueReceive();
      object_manager_service_->dispatch([this, req]() {
            //  RAY_LOG(INFO) << "DequeueReceive "
            //      << client_id_ << " "
            //      << req.object_id << " "
            //      << num_transfers_ << "/"
            //      << max_transfers_;
            RAY_CHECK_OK(
                ExecuteReceive(req.client_id, req.object_id, req.object_size, req.conn));
          });
    } else {
      // send count > 0.
      TransferQueue::SendRequest req = transfer_queue_.DequeueSend();
      object_manager_service_->dispatch([this, req]() {
        //  RAY_LOG(INFO) << "DequeueSend "
        //      << client_id_ << " "
        //      << req.object_id << " "
        //      << num_transfers_ << "/"
        //      << max_transfers_;
        RAY_CHECK_OK(ExecuteSend(req.object_id, req.client_id));
      });
    }
  }
  return status;
}

ray::Status ObjectManager::TransferCompleted() {
  control_strand_.dispatch([this]() {
    num_transfers_ -= 1;
    RAY_CHECK_OK(DequeueTransfers_());
  });
  return ray::Status::OK();
};

ray::Status ObjectManager::ExecuteSend(const ObjectID &object_id,
                                       const ClientID &client_id) {
  ray::Status status;
  status = connection_pool_.GetSender(ConnectionPool::ConnectionType::TRANSFER, client_id,
                                      [this, object_id](SenderConnection::pointer conn) {
                                        ray::Status status = SendHeaders(object_id, conn);
                                        if (!status.ok()) {
                                          // TODO(hme): Keep track of retries,
                                          // and only retry on object not local
                                          // for now.
                                          Push(object_id, conn->GetClientID());
                                        }
                                      },
                                      [this, object_id]() {
                                        // Push is best effort, so do nothing on failure.
                                      });
  return status;
}

ray::Status ObjectManager::SendHeaders(const ObjectID &object_id_const,
                                       SenderConnection::pointer conn) {
  ObjectID object_id = ObjectID(object_id_const);
  // Allocate and append the request to the transfer queue.
  plasma::ObjectBuffer object_buffer;
  plasma::ObjectID plasma_id = object_id.to_plasma_id();
  std::shared_ptr<plasma::PlasmaClient> store_client = store_pool_->GetObjectStore();
  ARROW_CHECK_OK(store_client->Get(&plasma_id, 1, 0, &object_buffer));
  if (object_buffer.data_size == -1) {
    RAY_LOG(ERROR) << "Failed to get object";
    // If the object wasn't locally available, exit immediately. If the object
    // later appears locally, the requesting plasma manager should request the
    // transfer again.
    RAY_CHECK_OK(
        connection_pool_.ReleaseSender(ConnectionPool::ConnectionType::TRANSFER, conn));
    return ray::Status::IOError(
        "Unable to transfer object to requesting plasma manager, object not local.");
  }
  RAY_CHECK(object_buffer.metadata->data() ==
            object_buffer.data->data() + object_buffer.data_size);

  TransferQueue::SendContext context;
  context.client_id = conn->GetClientID();
  context.object_id = object_id;
  context.object_size = object_buffer.data_size;
  context.data = const_cast<uint8_t *>(object_buffer.data->data());
  UniqueID context_id = transfer_queue_.AddContext(context);

  // Create buffer.
  flatbuffers::FlatBufferBuilder fbb;
  // TODO(hme): use to_flatbuf
  auto message = CreatePushRequestMessage(fbb, fbb.CreateString(object_id.binary()),
                                          context.object_size);
  fbb.Finish(message);
  // Pack into asio buffer.
  size_t length = fbb.GetSize();
  std::vector<asio::const_buffer> buffer;
  buffer.push_back(asio::buffer(&length, sizeof(length)));
  buffer.push_back(asio::buffer(fbb.GetBufferPointer(), length));
  // Send asynchronously.
  asio::async_write(conn->GetSocket(), buffer,
                    boost::bind(&ObjectManager::SendObject, this, conn, context_id,
                                store_client, asio::placeholders::error));
  return ray::Status::OK();
}

void ObjectManager::SendObject(SenderConnection::pointer conn, const UniqueID &context_id,
                               std::shared_ptr<plasma::PlasmaClient> store_client,
                               const boost::system::error_code &header_ec) {
  TransferQueue::SendContext context = transfer_queue_.GetContext(context_id);
  if (header_ec.value() != 0) {
    // push failed.
    // TODO(hme): Trash sender.
    RAY_CHECK_OK(
        connection_pool_.ReleaseSender(ConnectionPool::ConnectionType::TRANSFER, conn));
    return;
  }
  boost::system::error_code ec;
  std::vector<asio::const_buffer> buffer;
  buffer.push_back(asio::buffer(context.data, context.object_size));
  conn->WriteBuffer(buffer, ec);

  if (ec.value() != 0) {
    // push failed.
    // TODO(hme): Trash sender.
    RAY_CHECK_OK(
        connection_pool_.ReleaseSender(ConnectionPool::ConnectionType::TRANSFER, conn));
    return;
  }
  // Do this regardless of whether it failed or succeeded.
  ARROW_CHECK_OK(store_client->Release(context.object_id.to_plasma_id()));
  store_pool_->ReleaseObjectStore(store_client);
  RAY_CHECK_OK(
      connection_pool_.ReleaseSender(ConnectionPool::ConnectionType::TRANSFER, conn));
  RAY_CHECK_OK(transfer_queue_.RemoveContext(context_id));
  RAY_LOG(DEBUG) << "SendCompleted "
      << client_id_ << " "
      << context.object_id << " "
      << num_transfers_ << "/"
      << max_transfers_;
  ray::Status ray_status = TransferCompleted();
}

ray::Status ObjectManager::Cancel(const ObjectID &object_id) {
  // TODO(hme): Account for pull timers.
  ray::Status status = object_directory_->Cancel(object_id);
  return ray::Status::OK();
}

ray::Status ObjectManager::Wait(const std::vector<ObjectID> &object_ids,
                                uint64_t timeout_ms, int num_ready_objects,
                                const WaitCallback &callback) {
  // TODO: Implement wait.
  return ray::Status::OK();
}

void ObjectManager::ProcessNewClient(std::shared_ptr<ReceiverConnection> conn) {
  conn->ProcessMessages();
}

void ObjectManager::ProcessClientMessage(std::shared_ptr<ReceiverConnection> conn,
                                         int64_t message_type, const uint8_t *message) {
  switch (message_type) {
  case OMMessageType_PushRequest: {

    break;
  }
  case OMMessageType_PullRequest: {
    ReceivePullRequest(conn, message);
    conn->ProcessMessages();
    break;
  }
  case OMMessageType_ConnectClient: {
    ConnectClient(conn, message);
    break;
  }
  case OMMessageType_DisconnectClient: {
    DisconnectClient(conn, message);
    break;
  }
  default: { RAY_LOG(FATAL) << "invalid request " << message_type; }
  }
}

void ObjectManager::ConnectClient(std::shared_ptr<ReceiverConnection> &conn,
                                  const uint8_t *message) {
  // TODO: trash connection on failure.
  auto info = flatbuffers::GetRoot<ConnectClientMessage>(message);
  ClientID client_id = ObjectID::from_binary(info->client_id()->str());
  bool is_transfer = info->is_transfer();
  conn->SetClientID(client_id);
  if (is_transfer) {
    connection_pool_.RegisterReceiver(ConnectionPool::ConnectionType::TRANSFER, client_id,
                                      conn);
    RAY_CHECK_OK(WaitPushReceive(conn));
  } else {
    connection_pool_.RegisterReceiver(ConnectionPool::ConnectionType::MESSAGE, client_id,
                                      conn);
    conn->ProcessMessages();
  }
}

void ObjectManager::DisconnectClient(std::shared_ptr<ReceiverConnection> &conn,
                                     const uint8_t *message) {
  auto info = flatbuffers::GetRoot<DisconnectClientMessage>(message);
  ClientID client_id = ObjectID::from_binary(info->client_id()->str());
  bool is_transfer = info->is_transfer();
  if (is_transfer) {
    connection_pool_.RemoveReceiver(ConnectionPool::ConnectionType::TRANSFER, client_id,
                                    conn);
  } else {
    connection_pool_.RemoveReceiver(ConnectionPool::ConnectionType::MESSAGE, client_id,
                                    conn);
  }
}

void ObjectManager::ReceivePullRequest(std::shared_ptr<ReceiverConnection> &conn,
                                       const uint8_t *message) {
  // Serialize.
  auto pr = flatbuffers::GetRoot<PullRequestMessage>(message);
  ObjectID object_id = ObjectID::from_binary(pr->object_id()->str());
  ClientID client_id = ClientID::from_binary(pr->client_id()->str());
  // Push object to requesting client.
  ray::Status push_status = Push(object_id, client_id);
}

ray::Status ObjectManager::WaitPushReceive(std::shared_ptr<ReceiverConnection> conn) {
  asio::async_read(conn->GetSocket(), asio::buffer(&read_length_, sizeof(read_length_)),
                   boost::bind(&ObjectManager::HandlePushReceive, this, conn,
                               asio::placeholders::error));
  return ray::Status::OK();
}

void ObjectManager::HandlePushReceive(std::shared_ptr<ReceiverConnection> conn,
                                      const boost::system::error_code &length_ec) {
  std::vector<uint8_t> message;
  message.resize(read_length_);
  boost::system::error_code ec;
  asio::read(conn->GetSocket(), asio::buffer(message), ec);
  // Serialize.
  auto object_header = flatbuffers::GetRoot<PushRequestMessage>(message.data());
  ObjectID object_id = ObjectID::from_binary(object_header->object_id()->str());
  int64_t object_size = (int64_t)object_header->object_size();
  transfer_queue_.QueueReceive(conn->GetClientID(), object_id, object_size, conn);
  DequeueTransfers();
}

ray::Status ObjectManager::ExecuteReceive(ClientID client_id, ObjectID object_id,
                                          uint64_t object_size,
                                          std::shared_ptr<ReceiverConnection> conn) {
  boost::system::error_code ec;
  int64_t metadata_size = 0;
  // Try to create shared buffer.
  std::shared_ptr<Buffer> data;
  std::shared_ptr<plasma::PlasmaClient> store_client = store_pool_->GetObjectStore();
  arrow::Status s = store_client->Create(object_id.to_plasma_id(), object_size, NULL,
                                         metadata_size, &data);
  if (s.ok()) {
    // Read object into store.
    uint8_t *mutable_data = data->mutable_data();
    asio::read(conn->GetSocket(), asio::buffer(mutable_data, object_size), ec);
    if (!ec.value()) {
      ARROW_CHECK_OK(store_client->Seal(object_id.to_plasma_id()));
      ARROW_CHECK_OK(store_client->Release(object_id.to_plasma_id()));
    } else {
      ARROW_CHECK_OK(store_client->Release(object_id.to_plasma_id()));
      ARROW_CHECK_OK(store_client->Abort(object_id.to_plasma_id()));
      RAY_LOG(ERROR) << "Receive Failed";
    }
  } else {
    RAY_LOG(ERROR) << "Buffer Create Failed: " << s.message();
    // Read object into empty buffer.
    uint8_t *mutable_data = (uint8_t *)malloc(object_size + metadata_size);
    asio::read(conn->GetSocket(), asio::buffer(mutable_data, object_size), ec);
  }
  store_pool_->ReleaseObjectStore(store_client);
  // Wait for another push.
  ray::Status status = WaitPushReceive(conn);
  RAY_LOG(DEBUG) << "ReceiveCompleted "
      << client_id_ << " "
      << object_id << " "
      << num_transfers_ << "/"
      << max_transfers_;
  TransferCompleted();
  return status;
}

}  // namespace ray<|MERGE_RESOLUTION|>--- conflicted
+++ resolved
@@ -23,14 +23,8 @@
       transfer_queue_() {
   main_service_ = &main_service;
   config_ = config;
-<<<<<<< HEAD
   max_transfers_ = config_.max_transfers;
-  store_notification_.reset(
-      new ObjectStoreNotification(main_service, config.store_socket_name));
-  store_notification_->SubscribeObjAdded(
-=======
   store_notification_.SubscribeObjAdded(
->>>>>>> 912e245b
       [this](const ObjectID &oid) { NotifyDirectoryObjectAdd(oid); });
   store_notification_.SubscribeObjDeleted(
       [this](const ObjectID &oid) { NotifyDirectoryObjectDeleted(oid); });
@@ -52,14 +46,8 @@
   // TODO(hme) Client ID is never set with this constructor.
   main_service_ = &main_service;
   config_ = config;
-<<<<<<< HEAD
   max_transfers_ = config_.max_transfers;
-  store_notification_ = std::unique_ptr<ObjectStoreNotification>(
-      new ObjectStoreNotification(main_service, config.store_socket_name));
-  store_notification_->SubscribeObjAdded(
-=======
   store_notification_.SubscribeObjAdded(
->>>>>>> 912e245b
       [this](const ObjectID &oid) { NotifyDirectoryObjectAdd(oid); });
   store_notification_.SubscribeObjDeleted(
       [this](const ObjectID &oid) { NotifyDirectoryObjectDeleted(oid); });
