#include <chrono>
#include <iostream>
#include <random>
#include <thread>

#include "gtest/gtest.h"

#include "ray/object_manager/object_manager.h"
#include "ray/object_manager/test/object_manager_test_common.h"

namespace ray {
namespace object_manager {
namespace test {

std::string store_executable;

class StressTestObjectManagerBase : public ::testing::Test {
 public:
<<<<<<< HEAD
  StressTestObjectManagerBase() {}
=======
  TestObjectManagerBase() {}

  std::string StartStore(const std::string &id) {
    std::string store_id = "/tmp/store";
    store_id = store_id + id;
    std::string store_pid = store_id + ".pid";
    std::string plasma_command = store_executable + " -m 1000000000 -s " + store_id +
                                 " 1> /dev/null 2> /dev/null &" + " echo $! > " +
                                 store_pid;

    RAY_LOG(DEBUG) << plasma_command;
    int ec = system(plasma_command.c_str());
    RAY_CHECK(ec == 0);
    sleep(1);
    return store_id;
  }
>>>>>>> bfb26ed8

  void StopStore(std::string store_id) {
    std::string store_pid = store_id + ".pid";
    std::string kill_1 = "kill -9 `cat " + store_pid + "`";
    int s = system(kill_1.c_str());
    ASSERT_TRUE(!s);
  }

  void SetUp() {
    test::flushall_redis();

    object_manager_service_1.reset(new boost::asio::io_service());
    object_manager_service_2.reset(new boost::asio::io_service());

    // start store
<<<<<<< HEAD
    std::string store_sock_1 = test::StartStore("1", store_executable, "1");
    std::string store_sock_2 = test::StartStore("2", store_executable, "1");
=======
    store_id_1 = StartStore(UniqueID::from_random().hex());
    store_id_2 = StartStore(UniqueID::from_random().hex());
>>>>>>> bfb26ed8

    // start first server
    gcs_client_1 = std::shared_ptr<gcs::AsyncGcsClient>(new gcs::AsyncGcsClient());
    ObjectManagerConfig om_config_1;
    om_config_1.store_socket_name = store_id_1;
    om_config_1.num_threads = 4;
    om_config_1.max_sends = 20;
    om_config_1.max_receives = 20;
<<<<<<< HEAD
    om_config_1.object_chunk_size = (uint64_t)std::pow(10, 5);
    server1.reset(new test::MockServer(main_service,
                                       "127.0.0.1",
                                       "127.0.0.1",
                                       6379,
                                       std::move(object_manager_service_1),
                                       om_config_1, gcs_client_1));
=======
    om_config_1.object_chunk_size = static_cast<uint64_t>(std::pow(10, 4));
    server1.reset(new MockServer(main_service, std::move(object_manager_service_1),
                                 om_config_1, gcs_client_1));
>>>>>>> bfb26ed8

    // start second server
    gcs_client_2 = std::shared_ptr<gcs::AsyncGcsClient>(new gcs::AsyncGcsClient());
    ObjectManagerConfig om_config_2;
    om_config_2.store_socket_name = store_id_2;
    om_config_2.num_threads = 4;
    om_config_2.max_sends = 20;
    om_config_2.max_receives = 20;
<<<<<<< HEAD
    om_config_2.object_chunk_size = (uint64_t)std::pow(10, 5);
    server2.reset(new test::MockServer(main_service,
                                       "127.0.0.1",
                                       "127.0.0.1",
                                       6379,
                                       std::move(object_manager_service_2),
                                       om_config_2, gcs_client_2));
=======
    om_config_2.object_chunk_size = static_cast<uint64_t>(std::pow(10, 4));
    server2.reset(new MockServer(main_service, std::move(object_manager_service_2),
                                 om_config_2, gcs_client_2));
>>>>>>> bfb26ed8

    // connect to stores.
    ARROW_CHECK_OK(client1.Connect(store_id_1, "", PLASMA_DEFAULT_RELEASE_DELAY));
    ARROW_CHECK_OK(client2.Connect(store_id_2, "", PLASMA_DEFAULT_RELEASE_DELAY));
  }

  void TearDown() {
    arrow::Status client1_status = client1.Disconnect();
    arrow::Status client2_status = client2.Disconnect();
    ASSERT_TRUE(client1_status.ok() && client2_status.ok());

    this->server1.reset();
    this->server2.reset();

    StopStore(store_id_1);
    StopStore(store_id_2);
  }

  void object_added_handler_1(ObjectID object_id) { v1.push_back(object_id); };

  void object_added_handler_2(ObjectID object_id) { v2.push_back(object_id); };

 protected:
  std::thread p;
  boost::asio::io_service main_service;
  std::unique_ptr<boost::asio::io_service> object_manager_service_1;
  std::unique_ptr<boost::asio::io_service> object_manager_service_2;
  std::shared_ptr<gcs::AsyncGcsClient> gcs_client_1;
  std::shared_ptr<gcs::AsyncGcsClient> gcs_client_2;
  std::unique_ptr<test::MockServer> server1;
  std::unique_ptr<test::MockServer> server2;

  plasma::PlasmaClient client1;
  plasma::PlasmaClient client2;
  std::vector<ObjectID> v1;
  std::vector<ObjectID> v2;

  std::string store_id_1;
  std::string store_id_2;
};

class StressTestObjectManager : public StressTestObjectManagerBase {
 public:
  enum TransferPattern {
    PUSH_A_B,
    PUSH_B_A,
    BIDIRECTIONAL_PUSH,
    PULL_A_B,
    PULL_B_A,
    BIDIRECTIONAL_PULL,
    BIDIRECTIONAL_PULL_VARIABLE_DATA_SIZE,
  };

  int async_loop_index = -1;
  uint num_expected_objects;

  std::vector<TransferPattern> async_loop_patterns = {
      PUSH_A_B,
      PUSH_B_A,
      BIDIRECTIONAL_PUSH,
      PULL_A_B,
      PULL_B_A,
      BIDIRECTIONAL_PULL,
      BIDIRECTIONAL_PULL_VARIABLE_DATA_SIZE};

  int num_connected_clients = 0;

  ClientID client_id_1;
  ClientID client_id_2;

  int64_t start_time;

  void WaitConnections() {
    client_id_1 = gcs_client_1->client_table().GetLocalClientId();
    client_id_2 = gcs_client_2->client_table().GetLocalClientId();
    gcs_client_1->client_table().RegisterClientAddedCallback([this](
        gcs::AsyncGcsClient *client, const ClientID &id, const ClientTableDataT &data) {
      ClientID parsed_id = ClientID::from_binary(data.client_id);
      if (parsed_id == client_id_1 || parsed_id == client_id_2) {
        num_connected_clients += 1;
      }
      if (num_connected_clients == 2) {
        StartTests();
      }
    });
  }

  void StartTests() {
    TestConnections();
    AddTransferTestHandlers();
    TransferTestNext();
  }

  void AddTransferTestHandlers() {
    ray::Status status = ray::Status::OK();
    status = server1->object_manager_.SubscribeObjAdded(
        [this](const ObjectInfoT &object_info) {
          object_added_handler_1(ObjectID::from_binary(object_info.object_id));
          if (v1.size() == num_expected_objects && v1.size() == v2.size()) {
            TransferTestComplete();
          }
        });
    RAY_CHECK_OK(status);
    status = server2->object_manager_.SubscribeObjAdded(
        [this](const ObjectInfoT &object_info) {
          object_added_handler_2(ObjectID::from_binary(object_info.object_id));
          if (v2.size() == num_expected_objects && v1.size() == v2.size()) {
            TransferTestComplete();
          }
        });
    RAY_CHECK_OK(status);
  }

  void TransferTestNext() {
    async_loop_index += 1;
    if ((uint)async_loop_index < async_loop_patterns.size()) {
      TransferPattern pattern = async_loop_patterns[async_loop_index];
      TransferTestExecute(100, 3 * std::pow(10, 4) - 1, pattern);
    } else {
      main_service.stop();
    }
  }

  plasma::ObjectBuffer GetObject(plasma::PlasmaClient &client, ObjectID &object_id) {
    plasma::ObjectBuffer object_buffer;
    plasma::ObjectID plasma_id = object_id.to_plasma_id();
    ARROW_CHECK_OK(client.Get(&plasma_id, 1, 0, &object_buffer));
    return object_buffer;
  }

  static unsigned char *GetDigest(plasma::PlasmaClient &client, ObjectID &object_id) {
    const int64_t size = sizeof(uint64_t);
    static unsigned char digest_1[size];
    ARROW_CHECK_OK(client.Hash(object_id.to_plasma_id(), &digest_1[0]));
    return digest_1;
  }

  void CompareObjects(ObjectID &object_id_1, ObjectID &object_id_2) {
    plasma::ObjectBuffer object_buffer_1 = GetObject(client1, object_id_1);
    plasma::ObjectBuffer object_buffer_2 = GetObject(client2, object_id_2);
    uint8_t *data_1 = const_cast<uint8_t *>(object_buffer_1.data->data());
    uint8_t *data_2 = const_cast<uint8_t *>(object_buffer_2.data->data());
    ASSERT_EQ(object_buffer_1.data_size, object_buffer_2.data_size);
    ASSERT_EQ(object_buffer_1.metadata_size, object_buffer_2.metadata_size);
    int64_t total_size = object_buffer_1.data_size + object_buffer_1.metadata_size;
    RAY_LOG(DEBUG) << "total_size " << total_size;
    for (int i = -1; ++i < total_size;) {
      ASSERT_TRUE(data_1[i] == data_2[i]);
    }
  }

  void CompareHashes(ObjectID &object_id_1, ObjectID &object_id_2) {
    const int64_t size = sizeof(uint64_t);
    static unsigned char *digest_1 = GetDigest(client1, object_id_1);
    static unsigned char *digest_2 = GetDigest(client2, object_id_2);
    for (int i = -1; ++i < size;) {
      ASSERT_TRUE(digest_1[i] == digest_2[i]);
    }
  }

  void TransferTestComplete() {
    int64_t elapsed = current_time_ms() - start_time;
    RAY_LOG(INFO) << "TransferTestComplete: " << async_loop_patterns[async_loop_index]
                  << " " << v1.size() << " " << elapsed;
    ASSERT_TRUE(v1.size() == v2.size());
    for (uint i = 0; i < v1.size(); ++i) {
      ASSERT_TRUE(std::find(v1.begin(), v1.end(), v2[i]) != v1.end());
    }

    // Compare objects and their hashes.
    for (uint i = 0; i < v1.size(); ++i) {
      ObjectID object_id_2 = v2[i];
      ObjectID object_id_1 =
          v1[std::distance(v1.begin(), std::find(v1.begin(), v1.end(), v2[i]))];
      CompareHashes(object_id_1, object_id_2);
      CompareObjects(object_id_1, object_id_2);
    }

    v1.clear();
    v2.clear();
    TransferTestNext();
  }

  void TransferTestExecute(int num_trials, int64_t data_size,
                           TransferPattern transfer_pattern) {
    ClientID client_id_1 = gcs_client_1->client_table().GetLocalClientId();
    ClientID client_id_2 = gcs_client_2->client_table().GetLocalClientId();

    ray::Status status = ray::Status::OK();

    if (transfer_pattern == BIDIRECTIONAL_PULL ||
        transfer_pattern == BIDIRECTIONAL_PUSH ||
        transfer_pattern == BIDIRECTIONAL_PULL_VARIABLE_DATA_SIZE) {
      num_expected_objects = (uint)2 * num_trials;
    } else {
      num_expected_objects = (uint)num_trials;
    }

    start_time = current_time_ms();

    switch (transfer_pattern) {
    case PUSH_A_B: {
      for (int i = -1; ++i < num_trials;) {
        ObjectID oid1 = test::WriteDataToClient(client1, data_size, 10, true);
        status = server1->object_manager_.Push(oid1, client_id_2);
      }
    } break;
    case PUSH_B_A: {
      for (int i = -1; ++i < num_trials;) {
        ObjectID oid2 = test::WriteDataToClient(client2, data_size, 10, true);
        status = server2->object_manager_.Push(oid2, client_id_1);
      }
    } break;
    case BIDIRECTIONAL_PUSH: {
      for (int i = -1; ++i < num_trials;) {
        ObjectID oid1 = test::WriteDataToClient(client1, data_size, 10, true);
        status = server1->object_manager_.Push(oid1, client_id_2);
        ObjectID oid2 = test::WriteDataToClient(client2, data_size, 10, true);
        status = server2->object_manager_.Push(oid2, client_id_1);
      }
    } break;
    case PULL_A_B: {
      for (int i = -1; ++i < num_trials;) {
        ObjectID oid1 = test::WriteDataToClient(client1, data_size, 10, true);
        status = server2->object_manager_.Pull(oid1);
      }
    } break;
    case PULL_B_A: {
      for (int i = -1; ++i < num_trials;) {
        ObjectID oid2 = test::WriteDataToClient(client2, data_size, 10, true);
        status = server1->object_manager_.Pull(oid2);
      }
    } break;
    case BIDIRECTIONAL_PULL: {
      for (int i = -1; ++i < num_trials;) {
        ObjectID oid1 = test::WriteDataToClient(client1, data_size, 10, true);
        status = server2->object_manager_.Pull(oid1);
        ObjectID oid2 = test::WriteDataToClient(client2, data_size, 10, true);
        status = server1->object_manager_.Pull(oid2);
      }
    } break;
    case BIDIRECTIONAL_PULL_VARIABLE_DATA_SIZE: {
      std::random_device rd;
      std::mt19937 gen(rd());
      std::uniform_int_distribution<> dis(1, 50);
      for (int i = -1; ++i < num_trials;) {
        ObjectID oid1 = test::WriteDataToClient(client1, data_size + dis(gen), dis(gen), true);
        status = server2->object_manager_.Pull(oid1);
        ObjectID oid2 = test::WriteDataToClient(client2, data_size + dis(gen), dis(gen), true);
        status = server1->object_manager_.Pull(oid2);
      }
    } break;
    default: {
      RAY_LOG(FATAL) << "No case for transfer_pattern " << transfer_pattern;
    } break;
    }
  }

  void TestConnections() {
    RAY_LOG(DEBUG) << "\n"
                   << "Server client ids:"
                   << "\n";
    ClientID client_id_1 = gcs_client_1->client_table().GetLocalClientId();
    ClientID client_id_2 = gcs_client_2->client_table().GetLocalClientId();
    RAY_LOG(DEBUG) << "Server 1: " << client_id_1 << "\n"
                   << "Server 2: " << client_id_2;

    RAY_LOG(DEBUG) << "\n"
                   << "All connected clients:"
                   << "\n";
    const ClientTableDataT &data = gcs_client_1->client_table().GetClient(client_id_1);
    RAY_LOG(DEBUG) << "ClientID=" << ClientID::from_binary(data.client_id) << "\n"
                   << "ClientIp=" << data.node_manager_address << "\n"
                   << "ClientPort=" << data.node_manager_port;
    const ClientTableDataT &data2 = gcs_client_1->client_table().GetClient(client_id_2);
    RAY_LOG(DEBUG) << "ClientID=" << ClientID::from_binary(data2.client_id) << "\n"
                   << "ClientIp=" << data2.node_manager_address << "\n"
                   << "ClientPort=" << data2.node_manager_port;
  }
};

TEST_F(StressTestObjectManager, StartStressTestObjectManager) {
  auto AsyncStartTests = main_service.wrap([this]() { WaitConnections(); });
  AsyncStartTests();
  main_service.run();
}

} // namespace test
} // namespace object_manager
}  // namespace ray

int main(int argc, char **argv) {
  ::testing::InitGoogleTest(&argc, argv);
  ray::object_manager::test::store_executable = std::string(argv[1]);
  return RUN_ALL_TESTS();
}<|MERGE_RESOLUTION|>--- conflicted
+++ resolved
@@ -16,33 +16,7 @@
 
 class StressTestObjectManagerBase : public ::testing::Test {
  public:
-<<<<<<< HEAD
   StressTestObjectManagerBase() {}
-=======
-  TestObjectManagerBase() {}
-
-  std::string StartStore(const std::string &id) {
-    std::string store_id = "/tmp/store";
-    store_id = store_id + id;
-    std::string store_pid = store_id + ".pid";
-    std::string plasma_command = store_executable + " -m 1000000000 -s " + store_id +
-                                 " 1> /dev/null 2> /dev/null &" + " echo $! > " +
-                                 store_pid;
-
-    RAY_LOG(DEBUG) << plasma_command;
-    int ec = system(plasma_command.c_str());
-    RAY_CHECK(ec == 0);
-    sleep(1);
-    return store_id;
-  }
->>>>>>> bfb26ed8
-
-  void StopStore(std::string store_id) {
-    std::string store_pid = store_id + ".pid";
-    std::string kill_1 = "kill -9 `cat " + store_pid + "`";
-    int s = system(kill_1.c_str());
-    ASSERT_TRUE(!s);
-  }
 
   void SetUp() {
     test::flushall_redis();
@@ -51,13 +25,8 @@
     object_manager_service_2.reset(new boost::asio::io_service());
 
     // start store
-<<<<<<< HEAD
-    std::string store_sock_1 = test::StartStore("1", store_executable, "1");
-    std::string store_sock_2 = test::StartStore("2", store_executable, "1");
-=======
-    store_id_1 = StartStore(UniqueID::from_random().hex());
-    store_id_2 = StartStore(UniqueID::from_random().hex());
->>>>>>> bfb26ed8
+    store_id_1 = StartStore(UniqueID::from_random().hex(), store_executable, "1");
+    store_id_2 = StartStore(UniqueID::from_random().hex(), store_executable, "1");
 
     // start first server
     gcs_client_1 = std::shared_ptr<gcs::AsyncGcsClient>(new gcs::AsyncGcsClient());
@@ -66,19 +35,13 @@
     om_config_1.num_threads = 4;
     om_config_1.max_sends = 20;
     om_config_1.max_receives = 20;
-<<<<<<< HEAD
-    om_config_1.object_chunk_size = (uint64_t)std::pow(10, 5);
+    om_config_1.object_chunk_size = static_cast<uint64_t>(std::pow(10, 4));
     server1.reset(new test::MockServer(main_service,
                                        "127.0.0.1",
                                        "127.0.0.1",
                                        6379,
                                        std::move(object_manager_service_1),
                                        om_config_1, gcs_client_1));
-=======
-    om_config_1.object_chunk_size = static_cast<uint64_t>(std::pow(10, 4));
-    server1.reset(new MockServer(main_service, std::move(object_manager_service_1),
-                                 om_config_1, gcs_client_1));
->>>>>>> bfb26ed8
 
     // start second server
     gcs_client_2 = std::shared_ptr<gcs::AsyncGcsClient>(new gcs::AsyncGcsClient());
@@ -87,19 +50,13 @@
     om_config_2.num_threads = 4;
     om_config_2.max_sends = 20;
     om_config_2.max_receives = 20;
-<<<<<<< HEAD
-    om_config_2.object_chunk_size = (uint64_t)std::pow(10, 5);
+    om_config_2.object_chunk_size = static_cast<uint64_t>(std::pow(10, 4));
     server2.reset(new test::MockServer(main_service,
                                        "127.0.0.1",
                                        "127.0.0.1",
                                        6379,
                                        std::move(object_manager_service_2),
                                        om_config_2, gcs_client_2));
-=======
-    om_config_2.object_chunk_size = static_cast<uint64_t>(std::pow(10, 4));
-    server2.reset(new MockServer(main_service, std::move(object_manager_service_2),
-                                 om_config_2, gcs_client_2));
->>>>>>> bfb26ed8
 
     // connect to stores.
     ARROW_CHECK_OK(client1.Connect(store_id_1, "", PLASMA_DEFAULT_RELEASE_DELAY));
