--- conflicted
+++ resolved
@@ -201,20 +201,12 @@
 
   void TestNotifications() {
     ray::Status status = ray::Status::OK();
-<<<<<<< HEAD
-    status =
-        server1->object_manager_.SubscribeObjAdded([this](const RayObjectInfo &object_info) {
-          object_added_handler_1(object_info.object_id);
-          if (v1.size() == num_expected_objects) {
-            NotificationTestComplete(created_object_id, object_info.object_id);
-=======
     status = server1->object_manager_.SubscribeObjAdded(
         [this](const ObjectInfoT &object_info) {
           object_added_handler_1(ObjectID::from_binary(object_info.object_id));
           if (v1.size() == num_expected_objects) {
             NotificationTestComplete(created_object_id,
                                      ObjectID::from_binary(object_info.object_id));
->>>>>>> 6b85d15b
           }
         });
     RAY_CHECK_OK(status);
