--- conflicted
+++ resolved
@@ -12,76 +12,6 @@
 
 std::string store_executable;
 
-<<<<<<< HEAD
-=======
-class MockServer {
- public:
-  MockServer(boost::asio::io_service &main_service,
-             std::unique_ptr<boost::asio::io_service> object_manager_service,
-             const ObjectManagerConfig &object_manager_config,
-             std::shared_ptr<gcs::AsyncGcsClient> gcs_client)
-      : object_manager_acceptor_(
-            main_service, boost::asio::ip::tcp::endpoint(boost::asio::ip::tcp::v4(), 0)),
-        object_manager_socket_(main_service),
-        gcs_client_(gcs_client),
-        object_manager_(main_service, std::move(object_manager_service),
-                        object_manager_config, gcs_client) {
-    RAY_CHECK_OK(RegisterGcs(main_service));
-    // Start listening for clients.
-    DoAcceptObjectManager();
-  }
-
-  ~MockServer() {
-    RAY_CHECK_OK(gcs_client_->client_table().Disconnect());
-  }
-
- private:
-  ray::Status RegisterGcs(boost::asio::io_service &io_service) {
-    RAY_RETURN_NOT_OK(gcs_client_->Connect("127.0.0.1", 6379));
-    RAY_RETURN_NOT_OK(gcs_client_->Attach(io_service));
-
-    boost::asio::ip::tcp::endpoint endpoint = object_manager_acceptor_.local_endpoint();
-    std::string ip = endpoint.address().to_string();
-    unsigned short object_manager_port = endpoint.port();
-
-    ClientTableDataT client_info = gcs_client_->client_table().GetLocalClient();
-    client_info.node_manager_address = ip;
-    client_info.node_manager_port = object_manager_port;
-    client_info.object_manager_port = object_manager_port;
-    return gcs_client_->client_table().Connect(client_info);
-  }
-
-  void DoAcceptObjectManager() {
-    object_manager_acceptor_.async_accept(
-        object_manager_socket_, boost::bind(&MockServer::HandleAcceptObjectManager, this,
-                                            boost::asio::placeholders::error));
-  }
-
-  void HandleAcceptObjectManager(const boost::system::error_code &error) {
-    ClientHandler<boost::asio::ip::tcp> client_handler =
-        [this](std::shared_ptr<TcpClientConnection> client) {
-          object_manager_.ProcessNewClient(client);
-        };
-    MessageHandler<boost::asio::ip::tcp> message_handler = [this](
-        std::shared_ptr<TcpClientConnection> client, int64_t message_type,
-        const uint8_t *message) {
-      object_manager_.ProcessClientMessage(client, message_type, message);
-    };
-    // Accept a new local client and dispatch it to the node manager.
-    auto new_connection = TcpClientConnection::Create(client_handler, message_handler,
-                                                      std::move(object_manager_socket_));
-    DoAcceptObjectManager();
-  }
-
-  friend class TestObjectManagerCommands;
-
-  boost::asio::ip::tcp::acceptor object_manager_acceptor_;
-  boost::asio::ip::tcp::socket object_manager_socket_;
-  std::shared_ptr<gcs::AsyncGcsClient> gcs_client_;
-  ObjectManager object_manager_;
-};
-
->>>>>>> 992058e5
 class TestObjectManager : public ::testing::Test {
  public:
   TestObjectManager() {}
