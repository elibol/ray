--- conflicted
+++ resolved
@@ -31,12 +31,6 @@
     return store_id;
   }
 
-  void StopStore(std::string store_id) {
-    std::string store_pid = store_id + ".pid";
-    std::string kill_1 = "kill -9 `cat " + store_pid + "`";
-    ASSERT_TRUE(!system(kill_1.c_str()));
-  }
-
   void SetUp() {
     test::flushall_redis();
 
@@ -50,36 +44,24 @@
     // start first server
     gcs_client_1 = std::shared_ptr<gcs::AsyncGcsClient>(new gcs::AsyncGcsClient());
     ObjectManagerConfig om_config_1;
-<<<<<<< HEAD
-    om_config_1.store_socket_name = store_sock_1;
+    om_config_1.store_socket_name = store_id_1;
     server1.reset(new test::MockServer(main_service,
                                        "127.0.0.1",
                                        "127.0.0.1",
                                        6379,
                                        std::move(object_manager_service_1),
                                        om_config_1, gcs_client_1));
-=======
-    om_config_1.store_socket_name = store_id_1;
-    server1.reset(new MockServer(main_service, std::move(object_manager_service_1),
-                                 om_config_1, gcs_client_1));
->>>>>>> bfb26ed8
 
     // start second server
     gcs_client_2 = std::shared_ptr<gcs::AsyncGcsClient>(new gcs::AsyncGcsClient());
     ObjectManagerConfig om_config_2;
-<<<<<<< HEAD
-    om_config_2.store_socket_name = store_sock_2;
+    om_config_2.store_socket_name = store_id_2;
     server2.reset(new test::MockServer(main_service,
                                        "127.0.0.1",
                                        "127.0.0.1",
                                        6379,
                                        std::move(object_manager_service_2),
                                        om_config_2, gcs_client_2));
-=======
-    om_config_2.store_socket_name = store_id_2;
-    server2.reset(new MockServer(main_service, std::move(object_manager_service_2),
-                                 om_config_2, gcs_client_2));
->>>>>>> bfb26ed8
 
     // connect to stores.
     ARROW_CHECK_OK(client1.Connect(store_id_1, "", PLASMA_DEFAULT_RELEASE_DELAY));
