#include "object_directory.h"

namespace ray {

ObjectDirectory::ObjectDirectory(std::shared_ptr<gcs::AsyncGcsClient> gcs_client) {
  gcs_client_ = gcs_client;
};

ray::Status ObjectDirectory::ReportObjectAdded(const ObjectID &object_id,
                                               const ClientID &client_id) {
  // TODO(hme): Determine whether we need to do lookup to append.
  JobID job_id = JobID::from_random();
  auto data = std::make_shared<ObjectTableDataT>();
  data->manager = client_id.binary();
  data->is_eviction = false;
  ray::Status status = gcs_client_->object_table().Append(
      job_id, object_id, data, [](gcs::AsyncGcsClient *client, const UniqueID &id,
                                  const std::shared_ptr<ObjectTableDataT> data) {
        // Do nothing.
      });
  return status;
};

ray::Status ObjectDirectory::ReportObjectRemoved(const ObjectID &object_id,
                                                 const ClientID &client_id) {
  // TODO(hme): Need corresponding remove method in GCS.
  return ray::Status::NotImplemented("ObjectTable.Remove is not implemented");
};

ray::Status ObjectDirectory::GetInformation(const ClientID &client_id,
                                            const InfoSuccessCallback &success_callback,
                                            const InfoFailureCallback &fail_callback) {
  std::lock_guard<std::mutex> lock(gcs_mutex);
  const ClientTableDataT &data = gcs_client_->client_table().GetClient(client_id);
  ClientID result_client_id = ClientID::from_binary(data.client_id);
  if (result_client_id == ClientID::nil() || !data.is_insertion) {
    fail_callback(ray::Status::RedisError("ClientID not found."));
  } else {
    const auto &info = RemoteConnectionInfo(client_id, data.node_manager_address,
                                            (uint16_t)data.object_manager_port);
    success_callback(info);
  }
  return ray::Status::OK();
};

ray::Status ObjectDirectory::GetLocations(const ObjectID &object_id,
<<<<<<< HEAD
                                          const OnLocationsSuccess &success_cb,
                                          const OnLocationsFailure &fail_cb) {
=======
                                          const OnLocationsSuccess &success_callback,
                                          const OnLocationsFailure &fail_callback) {
  std::lock_guard<std::mutex> lock(gcs_mutex);
>>>>>>> 079883f2
  ray::Status status_code = ray::Status::OK();
  if (existing_requests_.count(object_id) == 0) {
    existing_requests_[object_id] = ODCallbacks({success_callback, fail_callback});
    status_code = ExecuteGetLocations(object_id);
  } else {
    // Do nothing. A request is in progress.
  }
  return status_code;
};

ray::Status ObjectDirectory::ExecuteGetLocations(const ObjectID &object_id) {
  std::lock_guard<std::mutex> lock(gcs_mutex);
  JobID job_id = JobID::from_random();
  // Note: Lookup must be synchronous for thread-safe access.
  // For now, this is only accessed by the main thread.
  ray::Status status = gcs_client_->object_table().Lookup(
      job_id, object_id,
      [this, object_id](gcs::AsyncGcsClient *client, const ObjectID &object_id,
                        const std::vector<ObjectTableDataT> &data) {
        GetLocationsComplete(object_id, data);
      });
  return status;
};

void ObjectDirectory::GetLocationsComplete(
    const ObjectID &object_id, const std::vector<ObjectTableDataT> &location_entries) {
  auto request = existing_requests_.find(object_id);
  // Do not invoke a callback if the request was cancelled.
  if (request == existing_requests_.end()) {
    return;
  }
  // Build the set of current locations based on the entries in the log.
  std::unordered_set<ClientID, UniqueIDHasher> locations;
  for (auto entry : location_entries) {
    ClientID client_id = ClientID::from_binary(entry.manager);
    if (!entry.is_eviction) {
      locations.insert(client_id);
    } else {
      locations.erase(client_id);
    }
  }
  // Invoke the callback.
  std::vector<ClientID> locations_vector(locations.begin(), locations.end());
  if (locations_vector.empty()) {
    request->second.fail_cb(object_id);
  } else {
    request->second.success_cb(locations_vector, object_id);
  }
  existing_requests_.erase(request);
}

ray::Status ObjectDirectory::Cancel(const ObjectID &object_id) {
  existing_requests_.erase(object_id);
  return ray::Status::OK();
};

ray::Status ObjectDirectory::Terminate() { return ray::Status::OK(); };

}  // namespace ray<|MERGE_RESOLUTION|>--- conflicted
+++ resolved
@@ -44,14 +44,8 @@
 };
 
 ray::Status ObjectDirectory::GetLocations(const ObjectID &object_id,
-<<<<<<< HEAD
-                                          const OnLocationsSuccess &success_cb,
-                                          const OnLocationsFailure &fail_cb) {
-=======
                                           const OnLocationsSuccess &success_callback,
                                           const OnLocationsFailure &fail_callback) {
-  std::lock_guard<std::mutex> lock(gcs_mutex);
->>>>>>> 079883f2
   ray::Status status_code = ray::Status::OK();
   if (existing_requests_.count(object_id) == 0) {
     existing_requests_[object_id] = ODCallbacks({success_callback, fail_callback});
