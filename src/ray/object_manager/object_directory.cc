--- conflicted
+++ resolved
@@ -7,7 +7,6 @@
 }
 
 void ObjectDirectory::RegisterBackend() {
-<<<<<<< HEAD
   auto object_notification_callback = [this](
       gcs::AsyncGcsClient *client, const ObjectID &object_id,
       const std::vector<ObjectTableDataT> &object_location_ids) {
@@ -31,50 +30,21 @@
         location_client_id_set.erase(client_id);
       }
     }
-    std::vector<ClientID> client_id_vec(location_client_id_set.begin(),
-                                        location_client_id_set.end());
-    // Copy the callbacks so that the callbacks can unsubscribe without interrupting
-    // looping over the callbacks.
-    auto callbacks = object_id_listener_pair->second.callbacks;
-    // Call all callbacks associated with the object id locations we have received.
-    for (const auto &callback_pair : callbacks) {
-      callback_pair.second(client_id_vec, object_id);
+    if (!location_client_id_set.empty()) {
+      std::vector<ClientID> client_id_vec(location_client_id_set.begin(),
+                                          location_client_id_set.end());
+      // Copy the callbacks so that the callbacks can unsubscribe without interrupting
+      // looping over the callbacks.
+      auto callbacks = object_id_listener_pair->second.callbacks;
+      // Call all callbacks associated with the object id locations we have received.
+      for (const auto &callback_pair : callbacks) {
+        callback_pair.second(client_id_vec, object_id);
+      }
     }
   };
-  gcs_client_->object_table().Subscribe(UniqueID::nil(),
+  RAY_CHECK_OK(gcs_client_->object_table().Subscribe(UniqueID::nil(),
                                         gcs_client_->client_table().GetLocalClientId(),
-                                        object_notification_callback, nullptr);
-=======
-  auto object_notification_callback = [this](gcs::AsyncGcsClient *client,
-                                             const ObjectID &object_id,
-                                             const std::vector<ObjectTableDataT> &data) {
-    // Objects are added to this map in SubscribeObjectLocations.
-    auto entry = listeners_.find(object_id);
-    // Do nothing for objects we are not listening for.
-    if (entry == listeners_.end()) {
-      return;
-    }
-    // Update entries for this object.
-    auto client_id_set = entry->second.client_ids;
-    for (auto &object_table_data : data) {
-      ClientID client_id = ClientID::from_binary(object_table_data.manager);
-      if (!object_table_data.is_eviction) {
-        client_id_set.insert(client_id);
-      } else {
-        client_id_set.erase(client_id);
-      }
-    }
-    if (!client_id_set.empty()) {
-      // Only call the callback if we have object locations.
-      std::vector<ClientID> client_id_vec(client_id_set.begin(), client_id_set.end());
-      auto callback = entry->second.locations_found_callback;
-      callback(client_id_vec, object_id);
-    }
-  };
-  RAY_CHECK_OK(gcs_client_->object_table().Subscribe(
-      UniqueID::nil(), gcs_client_->client_table().GetLocalClientId(),
-      object_notification_callback, nullptr));
->>>>>>> eb078766
+                                        object_notification_callback, nullptr));
 }
 
 ray::Status ObjectDirectory::ReportObjectAdded(const ObjectID &object_id,
@@ -125,7 +95,6 @@
   return ray::Status::OK();
 }
 
-<<<<<<< HEAD
 ray::Status ObjectDirectory::SubscribeObjectLocations(const UniqueID &callback_id,
                                                       const ObjectID &object_id,
                                                       const OnLocationsFound &callback) {
@@ -188,28 +157,4 @@
   return status;
 }
 
-=======
-ray::Status ObjectDirectory::SubscribeObjectLocations(const ObjectID &object_id,
-                                                      const OnLocationsFound &callback) {
-  if (listeners_.find(object_id) != listeners_.end()) {
-    RAY_LOG(ERROR) << "Duplicate calls to SubscribeObjectLocations for " << object_id;
-    return ray::Status::OK();
-  }
-  listeners_.emplace(object_id, LocationListenerState(callback));
-  return gcs_client_->object_table().RequestNotifications(
-      JobID::nil(), object_id, gcs_client_->client_table().GetLocalClientId());
-}
-
-ray::Status ObjectDirectory::UnsubscribeObjectLocations(const ObjectID &object_id) {
-  auto entry = listeners_.find(object_id);
-  if (entry == listeners_.end()) {
-    return ray::Status::OK();
-  }
-  ray::Status status = gcs_client_->object_table().CancelNotifications(
-      JobID::nil(), object_id, gcs_client_->client_table().GetLocalClientId());
-  listeners_.erase(entry);
-  return status;
-}
-
->>>>>>> eb078766
 }  // namespace ray