#ifndef RAY_OBJECT_MANAGER_OBJECT_MANAGER_H
#define RAY_OBJECT_MANAGER_OBJECT_MANAGER_H

#include <algorithm>
#include <cstdint>
#include <deque>
#include <map>
#include <memory>
#include <thread>

#include <boost/asio.hpp>
#include <boost/asio/error.hpp>
#include <boost/bind.hpp>

#include "plasma/client.h"
#include "plasma/events.h"
#include "plasma/plasma.h"

#include "ray/common/client_connection.h"
#include "ray/id.h"
#include "ray/status.h"

#include "ray/object_manager/connection_pool.h"
#include "ray/object_manager/format/object_manager_generated.h"
#include "ray/object_manager/object_buffer_pool.h"
#include "ray/object_manager/object_directory.h"
#include "ray/object_manager/object_manager_client_connection.h"
#include "ray/object_manager/object_store_notification_manager.h"
#include "ray/object_manager/transfer_queue.h"

namespace ray {

struct ObjectManagerConfig {
  /// The time in milliseconds to wait before retrying a pull
  /// that failed due to client id lookup.
  int pull_timeout_ms = 100;
  /// Size of thread pool.
  int num_threads = 2;
  /// Maximum number of sends allowed.
  int max_sends = 20;
  /// Maximum number of receives allowed.
  int max_receives = 20;
  /// Object chunk size, in bytes
  uint64_t object_chunk_size = std::pow(10, 5);
  // TODO(hme): Implement num retries (to avoid infinite retries).
  std::string store_socket_name;
};

// TODO(hme): Add success/failure callbacks for push and pull.
class ObjectManager {
 public:
  /// Implicitly instantiates Ray implementation of ObjectDirectory.
  ///
  /// \param main_service The main asio io_service.
  /// \param object_manager_service The asio io_service tied to the object manager.
  /// \param config ObjectManager configuration.
  /// \param gcs_client A client connection to the Ray GCS.
  explicit ObjectManager(boost::asio::io_service &main_service,
                         std::unique_ptr<boost::asio::io_service> object_manager_service,
                         const ObjectManagerConfig &config,
                         std::shared_ptr<gcs::AsyncGcsClient> gcs_client);

  /// Takes user-defined ObjectDirectoryInterface implementation.
  /// When this constructor is used, the ObjectManager assumes ownership of
  /// the given ObjectDirectory instance.
  ///
  /// \param main_service The main asio io_service.
  /// \param object_manager_service The asio io_service tied to the object manager.
  /// \param config ObjectManager configuration.
  /// \param od An object implementing the object directory interface.
  explicit ObjectManager(boost::asio::io_service &main_service,
                         std::unique_ptr<boost::asio::io_service> object_manager_service,
                         const ObjectManagerConfig &config,
                         std::unique_ptr<ObjectDirectoryInterface> od);

  ~ObjectManager();

  /// Subscribe to notifications of objects added to local store.
  /// Upon subscribing, the callback will be invoked for all objects that
  ///
  /// already exist in the local store.
  /// \param callback The callback to invoke when objects are added to the local store.
  /// \return Status of whether adding the subscription succeeded.
<<<<<<< HEAD
  ray::Status SubscribeObjAdded(std::function<void(const ray::RayObjectInfo &)> callback);
=======
  ray::Status SubscribeObjAdded(std::function<void(const ObjectInfoT &)> callback);
>>>>>>> 6b85d15b

  /// Subscribe to notifications of objects deleted from local store.
  ///
  /// \param callback The callback to invoke when objects are removed from the local
  /// store.
  /// \return Status of whether adding the subscription succeeded.
  ray::Status SubscribeObjDeleted(std::function<void(const ray::ObjectID &)> callback);

  /// Push an object to to the node manager on the node corresponding to client id.
  ///
  /// \param object_id The object's object id.
  /// \param client_id The remote node's client id.
  /// \return Status of whether the push request successfully initiated.
  ray::Status Push(const ObjectID &object_id, const ClientID &client_id);

  /// Pull an object from ClientID. Returns UniqueID asociated with
  /// an invocation of this method.
  ///
  /// \param object_id The object's object id.
  /// \return Status of whether the pull request successfully initiated.
  ray::Status Pull(const ObjectID &object_id);

  /// Discover ClientID via ObjectDirectory, then pull object
  /// from ClientID associated with ObjectID.
  ///
  /// \param object_id The object's object id.
  /// \param client_id The remote node's client id.
  /// \return Status of whether the pull request successfully initiated.
  ray::Status Pull(const ObjectID &object_id, const ClientID &client_id);

  /// Add a connection to a remote object manager.
  /// This is invoked by an external server.
  ///
  /// \param conn The connection.
  /// \return Status of whether the connection was successfully established.
  void ProcessNewClient(std::shared_ptr<TcpClientConnection> conn);

  /// Process messages sent from other nodes. We only establish
  /// transfer connections using this method; all other transfer communication
  /// is done separately.
  ///
  /// \param conn The connection.
  /// \param message_type The message type.
  /// \param message A pointer set to the beginning of the message.
  void ProcessClientMessage(std::shared_ptr<TcpClientConnection> conn,
                            int64_t message_type, const uint8_t *message);

  /// Cancels all requests (Push/Pull) associated with the given ObjectID.
  ///
  /// \param object_id The ObjectID.
  /// \return Status of whether requests were successfully cancelled.
  ray::Status Cancel(const ObjectID &object_id);

  /// Callback definition for wait.
  using WaitCallback = std::function<void(const ray::Status, uint64_t,
                                          const std::vector<ray::ObjectID> &)>;
  /// Wait for timeout_ms before invoking the provided callback.
  /// If num_ready_objects is satisfied before the timeout, then
  /// invoke the callback.
  ///
  /// \param object_ids The object ids to wait on.
  /// \param timeout_ms The time in milliseconds to wait before invoking the callback.
  /// \param num_ready_objects The minimum number of objects required before
  /// invoking the callback.
  /// \param callback Invoked when either timeout_ms is satisfied OR num_ready_objects
  /// is satisfied.
  /// \return Status of whether the wait successfully initiated.
  ray::Status Wait(const std::vector<ObjectID> &object_ids, uint64_t timeout_ms,
                   int num_ready_objects, const WaitCallback &callback);

 private:
  ClientID client_id_;
  ObjectManagerConfig config_;
  std::unique_ptr<ObjectDirectoryInterface> object_directory_;
  ObjectStoreNotificationManager store_notification_;
  ObjectBufferPool buffer_pool_;

  /// An io service for creating connections to other object managers.
  /// This runs on a thread pool.
  std::unique_ptr<boost::asio::io_service> object_manager_service_;
  /// Weak reference to main service. We ensure this object is destroyed before
  /// main_service_ is stopped.
  boost::asio::io_service *main_service_;

  /// Used to create "work" for an io service, so when it's run, it doesn't exit.
  boost::asio::io_service::work work_;

  /// Thread pool for executing asynchronous handlers.
  /// These run the object_manager_service_, which handle
  /// all incoming and outgoing object transfers.
  std::vector<std::thread> io_threads_;

  /// Connection pool for reusing outgoing connections to remote object managers.
  ConnectionPool connection_pool_;

  /// Timeout for failed pull requests.
  std::unordered_map<ObjectID, std::shared_ptr<boost::asio::deadline_timer>,
                     UniqueIDHasher>
      pull_requests_;

  /// Allows control of concurrent object transfers. This is a global queue,
  /// allowing for concurrent transfers with many object managers as well as
  /// concurrent transfers, including both sends and receives, with a single
  /// remote object manager.
  TransferQueue transfer_queue_;

  /// Variables to track number of concurrent sends and receives.
  std::atomic<int> num_transfers_send_;
  std::atomic<int> num_transfers_receive_;

  /// Cache of locally available objects.
<<<<<<< HEAD
  std::unordered_map<ObjectID, RayObjectInfo, UniqueIDHasher> local_objects_;
=======
  std::unordered_map<ObjectID, ObjectInfoT, UniqueIDHasher> local_objects_;
>>>>>>> 6b85d15b

  /// Handle starting, running, and stopping asio io_service.
  void StartIOService();
  void IOServiceLoop();
  void StopIOService();

  /// Register object add with directory.
<<<<<<< HEAD
  void NotifyDirectoryObjectAdd(const RayObjectInfo &object_info);
=======
  void NotifyDirectoryObjectAdd(const ObjectInfoT &object_info);
>>>>>>> 6b85d15b

  /// Register object remove with directory.
  void NotifyDirectoryObjectDeleted(const ObjectID &object_id);

  /// Wait wait_ms milliseconds before triggering a pull request for object_id.
  /// This is invoked when a pull fails. Only point of failure currently considered
  /// is GetLocationsFailed.
  void SchedulePull(const ObjectID &object_id, int wait_ms);

  /// Part of an asynchronous sequence of Pull methods.
  /// Gets the location of an object before invoking PullEstablishConnection.
  /// Guaranteed to execute on main_service_ thread.
  /// Executes on main_service_ thread.
  ray::Status PullGetLocations(const ObjectID &object_id);

  /// Part of an asynchronous sequence of Pull methods.
  /// Uses an existing connection or creates a connection to ClientID.
  /// Executes on main_service_ thread.
  ray::Status PullEstablishConnection(const ObjectID &object_id,
                                      const ClientID &client_id);

  /// Private callback implementation for success on get location. Called from
  /// ObjectDirectory.
  void GetLocationsSuccess(const std::vector<ray::ClientID> &client_ids,
                           const ray::ObjectID &object_id);

  /// Private callback implementation for failure on get location. Called from
  /// ObjectDirectory.
  void GetLocationsFailed(const ObjectID &object_id);

  /// Synchronously send a pull request via remote object manager connection.
  /// Executes on main_service_ thread.
  ray::Status PullSendRequest(const ObjectID &object_id,
                              std::shared_ptr<SenderConnection> conn);

  /// Starts as many queued sends and receives as possible without exceeding
  /// config_.max_sends and config_.max_receives, respectively.
  /// Executes on object_manager_service_ thread pool.
  ray::Status DequeueTransfers();

  std::shared_ptr<SenderConnection> CreateSenderConnection(
      ConnectionPool::ConnectionType type, RemoteConnectionInfo info);

  /// Invoked when a transfer is completed. Invokes DequeueTransfers after
  /// updating variables that track concurrent transfers.
  /// Executes on object_manager_service_ thread pool.
  ray::Status TransferCompleted(TransferQueue::TransferType type);

  /// Begin executing a send.
  /// Executes on object_manager_service_ thread pool.
  ray::Status ExecuteSendObject(const ClientID &client_id, const ObjectID &object_id,
                                uint64_t data_size, uint64_t metadata_size,
                                uint64_t chunk_index,
                                const RemoteConnectionInfo &connection_info);
  /// This method synchronously sends the object id and object size
  /// to the remote object manager.
  /// Executes on object_manager_service_ thread pool.
  ray::Status SendObjectHeaders(const ObjectID &object_id, uint64_t data_size,
                                uint64_t metadata_size, uint64_t chunk_index,
                                std::shared_ptr<SenderConnection> conn);

  /// This method initiates the actual object transfer.
  /// Executes on object_manager_service_ thread pool.
  ray::Status SendObjectData(const ObjectID &object_id,
                             const ObjectBufferPool::ChunkInfo &chunk_info,
                             std::shared_ptr<SenderConnection> conn);

  /// Invoked when a remote object manager pushes an object to this object manager.
  /// This will queue the receive.
  void ReceivePushRequest(std::shared_ptr<TcpClientConnection> conn,
                          const uint8_t *message);
  /// Execute a receive that was in the queue.
  ray::Status ExecuteReceiveObject(const ClientID &client_id, const ObjectID &object_id,
                                   uint64_t data_size, uint64_t metadata_size,
                                   uint64_t chunk_index,
                                   std::shared_ptr<TcpClientConnection> conn);

  /// Handles receiving a pull request message.
  void ReceivePullRequest(std::shared_ptr<TcpClientConnection> &conn,
                          const uint8_t *message);

  /// Handles connect message of a new client connection.
  void ConnectClient(std::shared_ptr<TcpClientConnection> &conn, const uint8_t *message);
  /// Handles disconnect message of an existing client connection.
  void DisconnectClient(std::shared_ptr<TcpClientConnection> &conn,
                        const uint8_t *message);
};

}  // namespace ray

#endif  // RAY_OBJECT_MANAGER_OBJECT_MANAGER_H<|MERGE_RESOLUTION|>--- conflicted
+++ resolved
@@ -81,11 +81,7 @@
   /// already exist in the local store.
   /// \param callback The callback to invoke when objects are added to the local store.
   /// \return Status of whether adding the subscription succeeded.
-<<<<<<< HEAD
-  ray::Status SubscribeObjAdded(std::function<void(const ray::RayObjectInfo &)> callback);
-=======
   ray::Status SubscribeObjAdded(std::function<void(const ObjectInfoT &)> callback);
->>>>>>> 6b85d15b
 
   /// Subscribe to notifications of objects deleted from local store.
   ///
@@ -197,11 +193,7 @@
   std::atomic<int> num_transfers_receive_;
 
   /// Cache of locally available objects.
-<<<<<<< HEAD
-  std::unordered_map<ObjectID, RayObjectInfo, UniqueIDHasher> local_objects_;
-=======
   std::unordered_map<ObjectID, ObjectInfoT, UniqueIDHasher> local_objects_;
->>>>>>> 6b85d15b
 
   /// Handle starting, running, and stopping asio io_service.
   void StartIOService();
@@ -209,11 +201,7 @@
   void StopIOService();
 
   /// Register object add with directory.
-<<<<<<< HEAD
-  void NotifyDirectoryObjectAdd(const RayObjectInfo &object_info);
-=======
   void NotifyDirectoryObjectAdd(const ObjectInfoT &object_info);
->>>>>>> 6b85d15b
 
   /// Register object remove with directory.
   void NotifyDirectoryObjectDeleted(const ObjectID &object_id);
