#ifndef RAY_OBJECT_MANAGER_OBJECT_MANAGER_H
#define RAY_OBJECT_MANAGER_OBJECT_MANAGER_H

#include <algorithm>
#include <cstdint>
#include <deque>
#include <map>
#include <memory>
#include <thread>

#include <boost/asio.hpp>
#include <boost/asio/error.hpp>
#include <boost/bind.hpp>

#include "plasma/client.h"
#include "plasma/events.h"
#include "plasma/plasma.h"

#include "ray/common/client_connection.h"
#include "ray/id.h"
#include "ray/status.h"

#include "ray/object_manager/connection_pool.h"
#include "ray/object_manager/format/object_manager_generated.h"
#include "ray/object_manager/object_buffer_pool.h"
#include "ray/object_manager/object_directory.h"
#include "ray/object_manager/object_manager_client_connection.h"
#include "ray/object_manager/object_store_notification_manager.h"

namespace ray {

struct ObjectManagerConfig {
  /// The time in milliseconds to wait before retrying a pull
  /// that failed due to client id lookup.
  uint pull_timeout_ms;
  /// Maximum number of sends allowed.
  int max_sends;
  /// Maximum number of receives allowed.
  int max_receives;
  /// Object chunk size, in bytes
  uint64_t object_chunk_size;
  // TODO(hme): Implement num retries (to avoid infinite retries).
  std::string store_socket_name;
};

// TODO(hme): Add success/failure callbacks for push and pull.
class ObjectManager {
 public:
  /// Implicitly instantiates Ray implementation of ObjectDirectory.
  ///
  /// \param main_service The main asio io_service.
  /// \param config ObjectManager configuration.
  /// \param gcs_client A client connection to the Ray GCS.
  explicit ObjectManager(boost::asio::io_service &main_service,
                         const ObjectManagerConfig &config,
                         std::shared_ptr<gcs::AsyncGcsClient> gcs_client);

  /// Takes user-defined ObjectDirectoryInterface implementation.
  /// When this constructor is used, the ObjectManager assumes ownership of
  /// the given ObjectDirectory instance.
  ///
  /// \param main_service The main asio io_service.
  /// \param config ObjectManager configuration.
  /// \param od An object implementing the object directory interface.
  explicit ObjectManager(boost::asio::io_service &main_service,
                         const ObjectManagerConfig &config,
                         std::unique_ptr<ObjectDirectoryInterface> od);

  ~ObjectManager();

  /// Subscribe to notifications of objects added to local store.
  /// Upon subscribing, the callback will be invoked for all objects that
  ///
  /// already exist in the local store.
  /// \param callback The callback to invoke when objects are added to the local store.
  /// \return Status of whether adding the subscription succeeded.
  ray::Status SubscribeObjAdded(std::function<void(const ObjectInfoT &)> callback);

  /// Subscribe to notifications of objects deleted from local store.
  ///
  /// \param callback The callback to invoke when objects are removed from the local
  /// store.
  /// \return Status of whether adding the subscription succeeded.
  ray::Status SubscribeObjDeleted(std::function<void(const ray::ObjectID &)> callback);

  /// Push an object to to the node manager on the node corresponding to client id.
  ///
  /// \param object_id The object's object id.
  /// \param client_id The remote node's client id.
  /// \return Status of whether the push request successfully initiated.
  ray::Status Push(const ObjectID &object_id, const ClientID &client_id);

  /// Pull an object from ClientID. Returns UniqueID asociated with
  /// an invocation of this method.
  ///
  /// \param object_id The object's object id.
  /// \return Status of whether the pull request successfully initiated.
  ray::Status Pull(const ObjectID &object_id);

  /// Discover ClientID via ObjectDirectory, then pull object
  /// from ClientID associated with ObjectID.
  ///
  /// \param object_id The object's object id.
  /// \param client_id The remote node's client id.
  /// \return Status of whether the pull request successfully initiated.
  ray::Status Pull(const ObjectID &object_id, const ClientID &client_id);

  /// Add a connection to a remote object manager.
  /// This is invoked by an external server.
  ///
  /// \param conn The connection.
  /// \return Status of whether the connection was successfully established.
  void ProcessNewClient(std::shared_ptr<TcpClientConnection> conn);

  /// Process messages sent from other nodes. We only establish
  /// transfer connections using this method; all other transfer communication
  /// is done separately.
  ///
  /// \param conn The connection.
  /// \param message_type The message type.
  /// \param message A pointer set to the beginning of the message.
  void ProcessClientMessage(std::shared_ptr<TcpClientConnection> conn,
                            int64_t message_type, const uint8_t *message);

  /// Cancels all requests (Push/Pull) associated with the given ObjectID.
  ///
  /// \param object_id The ObjectID.
  /// \return Status of whether requests were successfully cancelled.
  ray::Status Cancel(const ObjectID &object_id);

  /// Callback definition for wait.
  using WaitCallback = std::function<void(const ray::Status, uint64_t,
                                          const std::vector<ray::ObjectID> &)>;
  /// Wait for timeout_ms before invoking the provided callback.
  /// If num_ready_objects is satisfied before the timeout, then
  /// invoke the callback.
  ///
  /// \param object_ids The object ids to wait on.
  /// \param timeout_ms The time in milliseconds to wait before invoking the callback.
  /// \param num_ready_objects The minimum number of objects required before
  /// invoking the callback.
  /// \param callback Invoked when either timeout_ms is satisfied OR num_ready_objects
  /// is satisfied.
  /// \return Status of whether the wait successfully initiated.
  ray::Status Wait(const std::vector<ObjectID> &object_ids, uint64_t timeout_ms,
                   int num_ready_objects, const WaitCallback &callback);

 private:
  ClientID client_id_;
  const ObjectManagerConfig config_;
  std::unique_ptr<ObjectDirectoryInterface> object_directory_;
  ObjectStoreNotificationManager store_notification_;
  ObjectBufferPool buffer_pool_;

  /// This runs on a thread pool dedicated to sending objects.
  boost::asio::io_service send_service_;
  /// This runs on a thread pool dedicated to receiving objects.
  boost::asio::io_service receive_service_;

  /// Weak reference to main service. We ensure this object is destroyed before
  /// main_service_ is stopped.
  boost::asio::io_service *main_service_;

  /// Used to create "work" for send_service_.
  /// Without this, if send_service_ has no more sends to process, it will stop.
  boost::asio::io_service::work send_work_;
  /// Used to create "work" for receive_service_.
  /// Without this, if receive_service_ has no more receives to process, it will stop.
  boost::asio::io_service::work receive_work_;

  /// Runs the send service, which handle
  /// all outgoing object transfers.
  std::vector<std::thread> send_threads_;
  /// Runs the receive service, which handle
  /// all incoming object transfers.
  std::vector<std::thread> receive_threads_;

  /// Connection pool for reusing outgoing connections to remote object managers.
  ConnectionPool connection_pool_;

  /// Timeout for failed pull requests.
  std::unordered_map<ObjectID, std::shared_ptr<boost::asio::deadline_timer>,
                     UniqueIDHasher>
      pull_requests_;

  /// Cache of locally available objects.
  std::unordered_map<ObjectID, ObjectInfoT, UniqueIDHasher> local_objects_;

<<<<<<< HEAD
  // TODO(hme): Also suppress Push for objects already in transit.
  /// Objects that are currently being received.
  std::unordered_set<ObjectID, UniqueIDHasher> in_transit_receives_;

=======
  /// Objects that are currently being sent.
  std::unordered_map<ObjectID, std::unordered_map<ObjectID, uint64_t, UniqueIDHasher>,
                     UniqueIDHasher>
      in_transit_sends_;

  /// Objects that are currently being received.
  std::unordered_set<ObjectID, UniqueIDHasher> in_transit_receives_;

  void TryRemoveInTransitSend(const ObjectID &object_id, const ClientID &client_id) {
    if (--in_transit_sends_[object_id][client_id] == 0) {
      RAY_LOG(DEBUG) << "in_transit_sends_ erase " << object_id;
      in_transit_sends_[object_id].erase(client_id);
    };
  }

>>>>>>> 890a2f94
  /// Record an object receive as soon as one of its chunks begins
  /// being received.
  void AddObjectInTransit(const ObjectID &object_id) {
    in_transit_receives_.insert(object_id);
  }

  /// Remove an object receive as soon as the object store dispatches
  /// an added event.
  void RemoveObjectInTransit(const ObjectID &object_id) {
    in_transit_receives_.erase(object_id);
  }

  /// Returns true if an object receive is currently in transit.
  /// This is checked by the Pull method.
  bool ObjectInTransitOrLocal(const ObjectID &object_id) const {
    return in_transit_receives_.count(object_id) > 0 ||
           local_objects_.count(object_id) > 0;
  }

  /// Handle starting, running, and stopping asio io_service.
  void StartIOService();
  void RunSendService();
  void RunReceiveService();
  void StopIOService();

  /// Register object add with directory.
  void NotifyDirectoryObjectAdd(const ObjectInfoT &object_info);

  /// Register object remove with directory.
  void NotifyDirectoryObjectDeleted(const ObjectID &object_id);

  /// Wait wait_ms milliseconds before triggering a pull request for object_id.
  /// This is invoked when a pull fails. Only point of failure currently considered
  /// is GetLocationsFailed.
  void SchedulePull(const ObjectID &object_id, int wait_ms);

  /// Part of an asynchronous sequence of Pull methods.
  /// Gets the location of an object before invoking PullEstablishConnection.
  /// Guaranteed to execute on main_service_ thread.
  /// Executes on main_service_ thread.
  ray::Status PullGetLocations(const ObjectID &object_id);

  /// Part of an asynchronous sequence of Pull methods.
  /// Uses an existing connection or creates a connection to ClientID.
  /// Executes on main_service_ thread.
  ray::Status PullEstablishConnection(const ObjectID &object_id,
                                      const ClientID &client_id);

  /// Private callback implementation for success on get location. Called from
  /// ObjectDirectory.
  void GetLocationsSuccess(const std::vector<ray::ClientID> &client_ids,
                           const ray::ObjectID &object_id);

  /// Private callback implementation for failure on get location. Called from
  /// ObjectDirectory.
  void GetLocationsFailed(const ObjectID &object_id);

  /// Synchronously send a pull request via remote object manager connection.
  /// Executes on main_service_ thread.
  ray::Status PullSendRequest(const ObjectID &object_id,
                              std::shared_ptr<SenderConnection> conn);

  std::shared_ptr<SenderConnection> CreateSenderConnection(
      ConnectionPool::ConnectionType type, RemoteConnectionInfo info);

  /// Begin executing a send.
  /// Executes on send_service_ thread pool.
  void ExecuteSendObject(const ClientID &client_id, const ObjectID &object_id,
                         uint64_t data_size, uint64_t metadata_size, uint64_t chunk_index,
                         const RemoteConnectionInfo &connection_info);
  /// This method synchronously sends the object id and object size
  /// to the remote object manager.
  /// Executes on send_service_ thread pool.
  ray::Status SendObjectHeaders(const ObjectID &object_id, uint64_t data_size,
                                uint64_t metadata_size, uint64_t chunk_index,
                                std::shared_ptr<SenderConnection> conn);

  /// This method initiates the actual object transfer.
  /// Executes on send_service_ thread pool.
  ray::Status SendObjectData(const ObjectID &object_id,
                             const ObjectBufferPool::ChunkInfo &chunk_info,
                             std::shared_ptr<SenderConnection> conn);

  /// Invoked when a remote object manager pushes an object to this object manager.
  /// This will invoke the object receive on the receive_service_ thread pool.
  void ReceivePushRequest(std::shared_ptr<TcpClientConnection> conn,
                          const uint8_t *message);
  /// Execute a receive on the receive_service_ thread pool.
  void ExecuteReceiveObject(const ClientID &client_id, const ObjectID &object_id,
                            uint64_t data_size, uint64_t metadata_size,
                            uint64_t chunk_index,
                            std::shared_ptr<TcpClientConnection> conn);

  /// Handles receiving a pull request message.
  void ReceivePullRequest(std::shared_ptr<TcpClientConnection> &conn,
                          const uint8_t *message);

  /// Handles connect message of a new client connection.
  void ConnectClient(std::shared_ptr<TcpClientConnection> &conn, const uint8_t *message);
  /// Handles disconnect message of an existing client connection.
  void DisconnectClient(std::shared_ptr<TcpClientConnection> &conn,
                        const uint8_t *message);
};

}  // namespace ray

#endif  // RAY_OBJECT_MANAGER_OBJECT_MANAGER_H<|MERGE_RESOLUTION|>--- conflicted
+++ resolved
@@ -186,12 +186,6 @@
   /// Cache of locally available objects.
   std::unordered_map<ObjectID, ObjectInfoT, UniqueIDHasher> local_objects_;
 
-<<<<<<< HEAD
-  // TODO(hme): Also suppress Push for objects already in transit.
-  /// Objects that are currently being received.
-  std::unordered_set<ObjectID, UniqueIDHasher> in_transit_receives_;
-
-=======
   /// Objects that are currently being sent.
   std::unordered_map<ObjectID, std::unordered_map<ObjectID, uint64_t, UniqueIDHasher>,
                      UniqueIDHasher>
@@ -207,7 +201,6 @@
     };
   }
 
->>>>>>> 890a2f94
   /// Record an object receive as soon as one of its chunks begins
   /// being received.
   void AddObjectInTransit(const ObjectID &object_id) {
