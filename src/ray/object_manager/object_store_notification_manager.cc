--- conflicted
+++ resolved
@@ -25,12 +25,8 @@
   NotificationWait();
 }
 
-<<<<<<< HEAD
-void ObjectStoreNotificationManager::Terminate() {
+ObjectStoreNotificationManager::~ObjectStoreNotificationManager() {
   socket_.cancel();
-=======
-ObjectStoreNotificationManager::~ObjectStoreNotificationManager() {
->>>>>>> 6b85d15b
   ARROW_CHECK_OK(store_client_.Disconnect());
 }
 
@@ -52,11 +48,7 @@
 void ObjectStoreNotificationManager::ProcessStoreNotification(
     const boost::system::error_code &error) {
   if (error) {
-<<<<<<< HEAD
-    RAY_LOG(FATAL) << "ObjectStore may have died.";
-=======
     RAY_LOG(FATAL) << error.message();
->>>>>>> 6b85d15b
   }
 
   const auto &object_info = flatbuffers::GetRoot<ObjectInfo>(notification_.data());
