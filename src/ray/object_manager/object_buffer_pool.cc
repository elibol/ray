#include "ray/object_manager/object_buffer_pool.h"

namespace ray {

ObjectBufferPool::ObjectBufferPool(const std::string &store_socket_name,
                                   const uint64_t chunk_size, const int release_delay)
    : chunk_size_(chunk_size) {
  store_socket_name_ = store_socket_name;
  ARROW_CHECK_OK(store_client_.Connect(store_socket_name_.c_str(), "", release_delay));
}

ObjectBufferPool::~ObjectBufferPool() {
  // Abort everything in progress.
  auto get_buf_state_copy = get_buffer_state_;
  for (const auto &pair : get_buf_state_copy) {
    AbortGet(pair.first);
  }
  auto create_buf_state_copy = create_buffer_state_;
  for (const auto &pair : create_buf_state_copy) {
    AbortCreate(pair.first);
  }
  RAY_CHECK(get_buffer_state_.empty());
  RAY_CHECK(create_buffer_state_.empty());
  ARROW_CHECK_OK(store_client_.Disconnect());
}

uint64_t ObjectBufferPool::GetNumChunks(uint64_t data_size) {
  return static_cast<uint64_t>(ceil(static_cast<double>(data_size) / chunk_size_));
}

uint64_t ObjectBufferPool::GetBufferLength(uint64_t chunk_index, uint64_t data_size) {
  return (chunk_index + 1) * chunk_size_ > data_size ? data_size % chunk_size_
                                                     : chunk_size_;
}

std::pair<const ObjectBufferPool::ChunkInfo &, ray::Status> ObjectBufferPool::GetChunk(
    const ObjectID &object_id, uint64_t data_size, uint64_t metadata_size,
    uint64_t chunk_index) {
  std::lock_guard<std::mutex> lock(pool_mutex_);
  RAY_LOG(DEBUG) << "GetChunk " << object_id << " " << data_size << " " << metadata_size;
  if (get_buffer_state_.count(object_id) == 0) {
    plasma::ObjectBuffer object_buffer;
    plasma::ObjectID plasma_id = ObjectID(object_id).to_plasma_id();
    ARROW_CHECK_OK(store_client_.Get(&plasma_id, 1, 0, &object_buffer));
    if (object_buffer.data_size == -1) {
      RAY_LOG(ERROR) << "Failed to get object";
      return std::pair<const ObjectBufferPool::ChunkInfo &, ray::Status>(
          errored_chunk_,
          ray::Status::IOError("Unable to obtain object chunk, object not local."));
    }
    RAY_CHECK(object_buffer.metadata->data() ==
              object_buffer.data->data() + object_buffer.data_size);
    RAY_CHECK(data_size == static_cast<uint64_t>(object_buffer.data_size +
                                                 object_buffer.metadata_size));
    auto *data = const_cast<uint8_t *>(object_buffer.data->data());
    uint64_t num_chunks = GetNumChunks(data_size);
    get_buffer_state_.emplace(
        std::piecewise_construct, std::forward_as_tuple(object_id),
        std::forward_as_tuple(BuildChunks(object_id, data, data_size)));
    RAY_CHECK(get_buffer_state_[object_id].chunk_info.size() == num_chunks);
  }
  get_buffer_state_[object_id].references++;
  return std::pair<const ObjectBufferPool::ChunkInfo &, ray::Status>(
      get_buffer_state_[object_id].chunk_info[chunk_index], ray::Status::OK());
}

void ObjectBufferPool::ReleaseGetChunk(const ObjectID &object_id, uint64_t chunk_index) {
  std::lock_guard<std::mutex> lock(pool_mutex_);
  GetBufferState &buffer_state = get_buffer_state_[object_id];
  buffer_state.references--;
  RAY_LOG(DEBUG) << "ReleaseBuffer " << object_id << " " << buffer_state.references;
  if (buffer_state.references == 0) {
    ARROW_CHECK_OK(store_client_.Release(ObjectID(object_id).to_plasma_id()));
    get_buffer_state_.erase(object_id);
  }
}

void ObjectBufferPool::AbortGet(const ObjectID &object_id) {
  std::lock_guard<std::mutex> lock(pool_mutex_);
  ARROW_CHECK_OK(store_client_.Release(ObjectID(object_id).to_plasma_id()));
  get_buffer_state_.erase(object_id);
}

std::pair<const ObjectBufferPool::ChunkInfo &, ray::Status> ObjectBufferPool::CreateChunk(
    const ObjectID &object_id, uint64_t data_size, uint64_t metadata_size,
    uint64_t chunk_index) {
  std::lock_guard<std::mutex> lock(pool_mutex_);
  RAY_LOG(DEBUG) << "CreateChunk " << object_id << " " << data_size << " "
                 << metadata_size;
  if (create_buffer_state_.count(object_id) == 0) {
    const plasma::ObjectID plasma_id = ObjectID(object_id).to_plasma_id();
    int64_t object_size = data_size - metadata_size;
    // Try to create shared buffer.
    std::shared_ptr<Buffer> data;
    arrow::Status s =
        store_client_.Create(plasma_id, object_size, NULL, metadata_size, &data);
    std::vector<boost::asio::mutable_buffer> buffer;
    if (!s.ok()) {
      // Create failed. The object may already exist locally. If something else went
      // wrong, another chunk will succeed in creating the buffer, and this
      // chunk will eventually make it here via pull requests.
      return std::pair<const ObjectBufferPool::ChunkInfo &, ray::Status>(
          errored_chunk_, ray::Status::IOError(s.message()));
    }
    // Read object into store.
    uint8_t *mutable_data = data->mutable_data();
    uint64_t num_chunks = GetNumChunks(data_size);
    create_buffer_state_.emplace(
        std::piecewise_construct, std::forward_as_tuple(object_id),
        std::forward_as_tuple(BuildChunks(object_id, mutable_data, data_size)));
    RAY_CHECK(create_buffer_state_[object_id].chunk_info.size() == num_chunks);
  }
  if (create_buffer_state_[object_id].chunk_state[chunk_index] !=
      CreateChunkState::AVAILABLE) {
    // There can be only one reference to this chunk at any given time.
    return std::pair<const ObjectBufferPool::ChunkInfo &, ray::Status>(
        errored_chunk_,
        ray::Status::IOError("Chunk already referenced by another thread."));
  }
  create_buffer_state_[object_id].chunk_state[chunk_index] = CreateChunkState::REFERENCED;
  return std::pair<const ObjectBufferPool::ChunkInfo &, ray::Status>(
      create_buffer_state_[object_id].chunk_info[chunk_index], ray::Status::OK());
}

void ObjectBufferPool::AbortCreateChunk(const ObjectID &object_id,
<<<<<<< HEAD
                                                 const uint64_t chunk_index) {
=======
                                        const uint64_t chunk_index) {
>>>>>>> c6b5105d
  std::lock_guard<std::mutex> lock(pool_mutex_);
  RAY_CHECK(create_buffer_state_[object_id].chunk_state[chunk_index] ==
            CreateChunkState::REFERENCED);
  create_buffer_state_[object_id].chunk_state[chunk_index] = CreateChunkState::AVAILABLE;
  if (create_buffer_state_[object_id].num_seals_remaining ==
<<<<<<< HEAD
      create_buffer_state_[object_id].chunk_state.size()){
=======
      create_buffer_state_[object_id].chunk_state.size()) {
>>>>>>> c6b5105d
    // If chunk_state is AVAILABLE at every chunk_index and
    // num_seals_remaining == num_chunks, this is back to the initial state
    // right before the first CreateChunk.
    bool abort = true;
    for (auto chunk_state : create_buffer_state_[object_id].chunk_state) {
      abort &= chunk_state == CreateChunkState::AVAILABLE;
    }
<<<<<<< HEAD
    if (abort){
=======
    if (abort) {
>>>>>>> c6b5105d
      AbortCreate(object_id);
    }
  }
}

void ObjectBufferPool::SealChunk(const ObjectID &object_id, const uint64_t chunk_index) {
  std::lock_guard<std::mutex> lock(pool_mutex_);
  RAY_CHECK(create_buffer_state_[object_id].chunk_state[chunk_index] ==
            CreateChunkState::REFERENCED);
  create_buffer_state_[object_id].chunk_state[chunk_index] = CreateChunkState::SEALED;
  create_buffer_state_[object_id].num_seals_remaining--;
  RAY_LOG(DEBUG) << "SealChunk" << object_id << " "
                 << create_buffer_state_[object_id].num_seals_remaining;
  if (create_buffer_state_[object_id].num_seals_remaining == 0) {
    const plasma::ObjectID plasma_id = ObjectID(object_id).to_plasma_id();
    ARROW_CHECK_OK(store_client_.Seal(plasma_id));
    ARROW_CHECK_OK(store_client_.Release(plasma_id));
    create_buffer_state_.erase(object_id);
  }
}

void ObjectBufferPool::AbortCreate(const ObjectID &object_id) {
  const plasma::ObjectID plasma_id = ObjectID(object_id).to_plasma_id();
  ARROW_CHECK_OK(store_client_.Release(plasma_id));
  ARROW_CHECK_OK(store_client_.Abort(plasma_id));
  create_buffer_state_.erase(object_id);
}

std::vector<ObjectBufferPool::ChunkInfo> ObjectBufferPool::BuildChunks(
    const ObjectID &object_id, uint8_t *data, uint64_t data_size) {
  uint64_t space_remaining = data_size;
  std::vector<ChunkInfo> chunks;
  int64_t position = 0;
  while (space_remaining) {
    position = data_size - space_remaining;
    if (space_remaining < chunk_size_) {
      chunks.emplace_back(chunks.size(), data + position, space_remaining);
      space_remaining = 0;
    } else {
      chunks.emplace_back(chunks.size(), data + position, chunk_size_);
      space_remaining -= chunk_size_;
    }
  }
  return chunks;
}

}  // namespace ray<|MERGE_RESOLUTION|>--- conflicted
+++ resolved
@@ -123,21 +123,13 @@
 }
 
 void ObjectBufferPool::AbortCreateChunk(const ObjectID &object_id,
-<<<<<<< HEAD
-                                                 const uint64_t chunk_index) {
-=======
                                         const uint64_t chunk_index) {
->>>>>>> c6b5105d
   std::lock_guard<std::mutex> lock(pool_mutex_);
   RAY_CHECK(create_buffer_state_[object_id].chunk_state[chunk_index] ==
             CreateChunkState::REFERENCED);
   create_buffer_state_[object_id].chunk_state[chunk_index] = CreateChunkState::AVAILABLE;
   if (create_buffer_state_[object_id].num_seals_remaining ==
-<<<<<<< HEAD
-      create_buffer_state_[object_id].chunk_state.size()){
-=======
       create_buffer_state_[object_id].chunk_state.size()) {
->>>>>>> c6b5105d
     // If chunk_state is AVAILABLE at every chunk_index and
     // num_seals_remaining == num_chunks, this is back to the initial state
     // right before the first CreateChunk.
@@ -145,11 +137,7 @@
     for (auto chunk_state : create_buffer_state_[object_id].chunk_state) {
       abort &= chunk_state == CreateChunkState::AVAILABLE;
     }
-<<<<<<< HEAD
-    if (abort){
-=======
     if (abort) {
->>>>>>> c6b5105d
       AbortCreate(object_id);
     }
   }
