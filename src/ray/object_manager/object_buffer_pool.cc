#include "ray/object_manager/object_buffer_pool.h"

namespace ray {

ObjectBufferPool::ObjectBufferPool(const std::string &store_socket_name,
                                   const uint64_t chunk_size,
                                   const int release_delay)
    :chunk_size_(chunk_size) {
  store_socket_name_ = store_socket_name;
  ARROW_CHECK_OK(store_client_.Connect(store_socket_name_.c_str(), "", release_delay));
}

ObjectBufferPool::~ObjectBufferPool(){
  // Abort everything in progress.
  auto get_buf_state_copy = get_buffer_state_;
  for (const auto &pair : get_buf_state_copy) {
    AbortGet(pair.first);
  }
  auto create_buf_state_copy = create_buffer_state_;
  for (const auto &pair : create_buf_state_copy) {
    AbortCreate(pair.first);
  }
  RAY_CHECK(get_buffer_state_.empty());
  RAY_CHECK(create_buffer_state_.empty());
  ARROW_CHECK_OK(store_client_.Disconnect());
}

uint64_t ObjectBufferPool::GetNumChunks(uint64_t data_size) {
  return static_cast<uint64_t>(ceil(static_cast<double>(data_size) / chunk_size_));
}

uint64_t ObjectBufferPool::GetBufferLength(uint64_t chunk_index, uint64_t data_size){
  return (chunk_index + 1) * chunk_size_ > data_size
         ? data_size % chunk_size_
         : chunk_size_;
}

std::pair<const ObjectBufferPool::ChunkInfo &, ray::Status> ObjectBufferPool::GetChunk(const ObjectID &object_id,
                                                              uint64_t data_size,
                                                              uint64_t metadata_size,
                                                              uint64_t chunk_index) {
  std::lock_guard<std::mutex> lock(pool_mutex_);
  RAY_LOG(DEBUG) << "GetChunk " << object_id << " " << data_size << " " << metadata_size;
  if (get_buffer_state_.count(object_id) == 0) {
    plasma::ObjectBuffer object_buffer;
    plasma::ObjectID plasma_id = ObjectID(object_id).to_plasma_id();
    ARROW_CHECK_OK(store_client_.Get(&plasma_id, 1, 0, &object_buffer));
    if (object_buffer.data_size == -1) {
      RAY_LOG(ERROR) << "Failed to get object";
      return std::pair<const ObjectBufferPool::ChunkInfo &, ray::Status>(
          errored_chunk_,
          ray::Status::IOError("Unable to obtain object chunk, object not local."));
    }
    RAY_CHECK(object_buffer.metadata->data() ==
              object_buffer.data->data() + object_buffer.data_size);
    RAY_CHECK(data_size == static_cast<uint64_t>(object_buffer.data_size +
                                                 object_buffer.metadata_size));
    auto *data = const_cast<uint8_t *>(object_buffer.data->data());
    uint64_t num_chunks = GetNumChunks(data_size);
    get_buffer_state_.emplace(
        std::piecewise_construct, std::forward_as_tuple(object_id),
        std::forward_as_tuple(BuildChunks(object_id, data, data_size)));
    RAY_CHECK(get_buffer_state_[object_id].chunk_info.size() == num_chunks);
  }
  get_buffer_state_[object_id].references++;
  return std::pair<const ObjectBufferPool::ChunkInfo &, ray::Status>(
      get_buffer_state_[object_id].chunk_info[chunk_index], ray::Status::OK());
}

ray::Status ObjectBufferPool::ReleaseGetChunk(const ObjectID &object_id, uint64_t chunk_index) {
  std::lock_guard<std::mutex> lock(pool_mutex_);
  GetBufferState &buffer_state = get_buffer_state_[object_id];
  buffer_state.references--;
<<<<<<< HEAD
  get_buffer_state_[object_id].chunk_references[chunk_index]--;
=======
>>>>>>> 2730676b
  RAY_LOG(DEBUG) << "ReleaseBuffer " << object_id << " "
                 << buffer_state.references;
  if (buffer_state.references == 0) {
    ARROW_CHECK_OK(store_client_.Release(ObjectID(object_id).to_plasma_id()));
    get_buffer_state_.erase(object_id);
  }
  return ray::Status::OK();
}

ray::Status ObjectBufferPool::AbortGet(const ObjectID &object_id) {
  std::lock_guard<std::mutex> lock(pool_mutex_);
  ARROW_CHECK_OK(store_client_.Release(ObjectID(object_id).to_plasma_id()));
  get_buffer_state_.erase(object_id);
  return ray::Status::OK();
}

std::pair<const ObjectBufferPool::ChunkInfo &, ray::Status> ObjectBufferPool::CreateChunk(
    const ObjectID &object_id, uint64_t data_size, uint64_t metadata_size,
    uint64_t chunk_index) {
  std::lock_guard<std::mutex> lock(pool_mutex_);
  RAY_LOG(DEBUG) << "CreateChunk " << object_id << " " << data_size << " "
                 << metadata_size;
  if (create_buffer_state_.count(object_id) == 0) {
    const plasma::ObjectID plasma_id = ObjectID(object_id).to_plasma_id();
    int64_t object_size = data_size - metadata_size;
    // Try to create shared buffer.
    std::shared_ptr<Buffer> data;
    arrow::Status s =
        store_client_.Create(plasma_id, object_size, NULL, metadata_size, &data);
    std::vector<boost::asio::mutable_buffer> buffer;
    if (!s.ok()) {
      // Create failed. The object may already exist locally. If something else went
      // wrong, another chunk will succeed in creating the buffer, and this
      // chunk will eventually make it here via pull requests.
      return std::pair<const ObjectBufferPool::ChunkInfo &, ray::Status> (
          errored_chunk_,
          ray::Status::IOError(s.message())
      );
    }
    // Read object into store.
    uint8_t *mutable_data = data->mutable_data();
    uint64_t num_chunks = GetNumChunks(data_size);
    create_buffer_state_.emplace(
        std::piecewise_construct, std::forward_as_tuple(object_id),
        std::forward_as_tuple(BuildChunks(object_id, mutable_data, data_size)));
    RAY_CHECK(create_buffer_state_[object_id].chunk_info.size() == num_chunks);
  }
  if (create_buffer_state_[object_id].chunk_state[chunk_index] != CreateChunkState::AVAILABLE){
    // There can be only one reference to this chunk at any given time.
    return std::pair<const ObjectBufferPool::ChunkInfo &, ray::Status> (
        errored_chunk_,
        ray::Status::IOError("Chunk already referenced by another thread.")
    );
  }
  create_buffer_state_[object_id].chunk_state[chunk_index] = CreateChunkState::REFERENCED;
  return std::pair<const ObjectBufferPool::ChunkInfo &, ray::Status> (
      create_buffer_state_[object_id].chunk_info[chunk_index],
      ray::Status::OK());
}

ray::Status ObjectBufferPool::AbortCreateChunk(const ObjectID &object_id,
                                                 const uint64_t chunk_index) {
  std::lock_guard<std::mutex> lock(pool_mutex_);
  RAY_CHECK(create_buffer_state_[object_id].chunk_state[chunk_index] == CreateChunkState::REFERENCED);
  create_buffer_state_[object_id].chunk_state[chunk_index] = CreateChunkState::AVAILABLE;
  if (create_buffer_state_[object_id].num_chunks_remaining ==
      create_buffer_state_[object_id].chunk_state.size()){
    // If chunk_state is AVAILABLE at every chunk_index and
    // num_chunks_remaining == num_chunks, this is back to the initial state
    // right before the first CreateChunk.
    bool abort = true;
    for (auto chunk_state : create_buffer_state_[object_id].chunk_state){
      abort &= chunk_state == CreateChunkState::AVAILABLE;
    }
    if (abort){
      return AbortCreate(object_id);
    }
  }
  return ray::Status::OK();
}

ray::Status ObjectBufferPool::SealChunk(const ObjectID &object_id, const uint64_t chunk_index) {
  std::lock_guard<std::mutex> lock(pool_mutex_);
  RAY_CHECK(create_buffer_state_[object_id].chunk_state[chunk_index] == CreateChunkState::REFERENCED);
  create_buffer_state_[object_id].chunk_state[chunk_index] = CreateChunkState::SEALED;
  create_buffer_state_[object_id].num_chunks_remaining--;
  RAY_LOG(DEBUG) << "SealChunk" << object_id << " "
                 << create_buffer_state_[object_id].num_chunks_remaining;
  if (create_buffer_state_[object_id].num_chunks_remaining == 0) {
    const plasma::ObjectID plasma_id = ObjectID(object_id).to_plasma_id();
    ARROW_CHECK_OK(store_client_.Seal(plasma_id));
    ARROW_CHECK_OK(store_client_.Release(plasma_id));
    create_buffer_state_.erase(object_id);
  }
  return ray::Status::OK();
}

ray::Status ObjectBufferPool::AbortCreate(const ObjectID &object_id) {
  const plasma::ObjectID plasma_id = ObjectID(object_id).to_plasma_id();
  ARROW_CHECK_OK(store_client_.Release(plasma_id));
  ARROW_CHECK_OK(store_client_.Abort(plasma_id));
  create_buffer_state_.erase(object_id);
  return ray::Status::OK();
}

std::vector<ObjectBufferPool::ChunkInfo> ObjectBufferPool::BuildChunks(const ObjectID &object_id,
                                                                       uint8_t *data,
                                                                       uint64_t data_size) {
  uint64_t space_remaining = data_size;
  std::vector<ChunkInfo> chunks;
  int64_t position = 0;
  while (space_remaining) {
    position = data_size - space_remaining;
    if (space_remaining < chunk_size_) {
      chunks.emplace_back(chunks.size(),
                          data + position,
                          space_remaining);
      space_remaining = 0;
    } else {
      chunks.emplace_back(chunks.size(),
                          data + position,
                          chunk_size_);
      space_remaining -= chunk_size_;
    }
  }
  return chunks;
}

}  // namespace ray<|MERGE_RESOLUTION|>--- conflicted
+++ resolved
@@ -71,10 +71,6 @@
   std::lock_guard<std::mutex> lock(pool_mutex_);
   GetBufferState &buffer_state = get_buffer_state_[object_id];
   buffer_state.references--;
-<<<<<<< HEAD
-  get_buffer_state_[object_id].chunk_references[chunk_index]--;
-=======
->>>>>>> 2730676b
   RAY_LOG(DEBUG) << "ReleaseBuffer " << object_id << " "
                  << buffer_state.references;
   if (buffer_state.references == 0) {
