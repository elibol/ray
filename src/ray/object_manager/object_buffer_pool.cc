--- conflicted
+++ resolved
@@ -27,15 +27,12 @@
 
 uint64_t ObjectBufferPool::GetNumChunks(uint64_t data_size) {
   return static_cast<uint64_t>(ceil(static_cast<double>(data_size) / chunk_size_));
-<<<<<<< HEAD
-=======
 }
 
 uint64_t ObjectBufferPool::GetBufferLength(uint64_t chunk_index, uint64_t data_size){
   return (chunk_index + 1) * chunk_size_ > data_size
          ? data_size % chunk_size_
          : chunk_size_;
->>>>>>> 2feb1bc9
 }
 
 std::pair<const ObjectBufferPool::ChunkInfo &, ray::Status> ObjectBufferPool::GetChunk(const ObjectID &object_id,
@@ -43,28 +40,11 @@
                                                               uint64_t metadata_size,
                                                               uint64_t chunk_index) {
   std::lock_guard<std::mutex> lock(pool_mutex_);
-<<<<<<< HEAD
-  if (get_failed_count_.count(object_id) != 0) {
-    // Ensure all gets fail if the first get fails.
-    get_failed_count_[object_id]--;
-    if (get_failed_count_[object_id] == 0) {
-      get_failed_count_.erase(object_id);
-    }
-    return errored_chunk_;
-  }
-  if (chunk_info_.count(object_id) == 0) {
-    RAY_LOG(DEBUG) << "GetChunk " << object_id << " " << data_size << " " << metadata_size;
-    plasma::ObjectID plasma_id = ObjectID(object_id).to_plasma_id();
-    plasma::ObjectBuffer object_buffer;
-    std::shared_ptr<plasma::PlasmaClient> store_client = GetObjectStore();
-    ARROW_CHECK_OK(store_client->Get(&plasma_id, 1, 0, &object_buffer));
-=======
   RAY_LOG(DEBUG) << "GetChunk " << object_id << " " << data_size << " " << metadata_size;
   if (get_buffer_state_.count(object_id) == 0) {
     plasma::ObjectBuffer object_buffer;
     plasma::ObjectID plasma_id = ObjectID(object_id).to_plasma_id();
     ARROW_CHECK_OK(store_client_.Get(&plasma_id, 1, 0, &object_buffer));
->>>>>>> 2feb1bc9
     if (object_buffer.data_size == -1) {
       RAY_LOG(ERROR) << "Failed to get object";
       return std::pair<const ObjectBufferPool::ChunkInfo &, ray::Status>(
@@ -90,24 +70,14 @@
 
 ray::Status ObjectBufferPool::ReleaseGetChunk(const ObjectID &object_id, uint64_t chunk_index) {
   std::lock_guard<std::mutex> lock(pool_mutex_);
-<<<<<<< HEAD
-  buffer_state_[object_id].references--;
-  RAY_LOG(DEBUG) << "ReleaseBuffer " << object_id << " "
-                 << buffer_state_[object_id].references;
-  if (buffer_state_[object_id].references == 0) {
-    chunk_info_.erase(object_id);
-    std::shared_ptr<plasma::PlasmaClient> store_client = buffer_state_[object_id].client;
-    ARROW_CHECK_OK(store_client->Release(ObjectID(object_id).to_plasma_id()));
-    ReleaseObjectStore(store_client);
-    buffer_state_.erase(object_id);
-=======
   GetBufferState &buffer_state = get_buffer_state_[object_id];
   buffer_state.references--;
   get_buffer_state_[object_id].chunk_references[chunk_index]--;
+  RAY_LOG(DEBUG) << "ReleaseBuffer " << object_id << " "
+                 << buffer_state.references;
   if (buffer_state.references == 0) {
     ARROW_CHECK_OK(store_client_.Release(ObjectID(object_id).to_plasma_id()));
     get_buffer_state_.erase(object_id);
->>>>>>> 2feb1bc9
   }
   return ray::Status::OK();
 }
@@ -142,20 +112,6 @@
           ray::Status::IOError(s.message())
       );
     }
-<<<<<<< HEAD
-    uint64_t num_chunks = BuildChunks(object_id, mutable_data, data_size, metadata_size);
-    if (num_chunks != GetNumChunks(data_size)){
-      RAY_LOG(FATAL) << "num_chunks mismatch: "
-                     << "got " << num_chunks
-                     << "expected " << GetNumChunks(data_size);
-    }
-    buffer_state_.emplace(
-        std::piecewise_construct, std::forward_as_tuple(object_id),
-        std::forward_as_tuple(store_client, num_chunks, BufferStateType::CREATE));
-    RAY_LOG(DEBUG) << "BuildChunks " << object_id << " "
-                   << buffer_state_[object_id].references << " "
-                   << num_chunks << " ";
-=======
     // Read object into store.
     uint8_t *mutable_data = data->mutable_data();
     uint64_t num_chunks = GetNumChunks(data_size);
@@ -163,7 +119,6 @@
         std::piecewise_construct, std::forward_as_tuple(object_id),
         std::forward_as_tuple(BuildChunks(object_id, mutable_data, data_size, metadata_size)));
     RAY_CHECK(create_buffer_state_[object_id].chunk_info.size() == num_chunks);
->>>>>>> 2feb1bc9
   }
   if (create_buffer_state_[object_id].chunk_references[chunk_index] != 0){
     // There can be only one reference to this chunk at any given time.
@@ -181,26 +136,9 @@
 ray::Status ObjectBufferPool::ReleaseCreateChunk(const ObjectID &object_id,
                                                  const uint64_t chunk_index) {
   std::lock_guard<std::mutex> lock(pool_mutex_);
-<<<<<<< HEAD
-  buffer_state_[object_id].references--;
-  RAY_LOG(DEBUG) << "SealOrAbortBuffer " << object_id << " "
-                 << buffer_state_[object_id].references << " "
-                 << succeeded;
-  if (!succeeded) {
-    buffer_state_[object_id].one_failed = true;
-  }
-  if (buffer_state_[object_id].references == 0) {
-    if (buffer_state_[object_id].one_failed) {
-      AbortCreate(object_id);
-    } else {
-      SealCreate(object_id);
-    }
-  }
-=======
   create_buffer_state_[object_id].chunk_references[chunk_index]--;
   // Make sure ReleaseCreateChunk OR SealChunk is called.
   RAY_CHECK(create_buffer_state_[object_id].chunk_references[chunk_index] >= 0);
->>>>>>> 2feb1bc9
   return ray::Status::OK();
 }
 
