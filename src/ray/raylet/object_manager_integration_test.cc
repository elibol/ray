--- conflicted
+++ resolved
@@ -155,29 +155,17 @@
 
   void AddTransferTestHandlers() {
     ray::Status status = ray::Status::OK();
-<<<<<<< HEAD
-    status =
-        server1->object_manager_.SubscribeObjAdded([this](const RayObjectInfo &object_info) {
-          v1.push_back(object_info.object_id);
-=======
     status = server1->object_manager_.SubscribeObjAdded(
         [this](const ObjectInfoT &object_info) {
           v1.push_back(ObjectID::from_binary(object_info.object_id));
->>>>>>> 6b85d15b
           if (v1.size() == num_expected_objects && v1.size() == v2.size()) {
             TestPushComplete();
           }
         });
     RAY_CHECK_OK(status);
-<<<<<<< HEAD
-    status =
-        server2->object_manager_.SubscribeObjAdded([this](const RayObjectInfo &object_info) {
-          v2.push_back(object_info.object_id);
-=======
     status = server2->object_manager_.SubscribeObjAdded(
         [this](const ObjectInfoT &object_info) {
           v2.push_back(ObjectID::from_binary(object_info.object_id));
->>>>>>> 6b85d15b
           if (v2.size() == num_expected_objects && v1.size() == v2.size()) {
             TestPushComplete();
           }
