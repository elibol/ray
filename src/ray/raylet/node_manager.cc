#include "ray/raylet/node_manager.h"

#include "common_protocol.h"
#include "ray/raylet/format/node_manager_generated.h"

namespace ray {

namespace raylet {

NodeManager::NodeManager(boost::asio::io_service &io_service,
                         const NodeManagerConfig &config, ObjectManager &object_manager,
                         LineageCache &lineage_cache,
                         std::shared_ptr<gcs::AsyncGcsClient> gcs_client)
    : io_service_(io_service),
      local_resources_(config.resource_config),
      worker_pool_(config.num_initial_workers, config.worker_command),
      local_queues_(SchedulingQueue()),
      scheduling_policy_(local_queues_),
      reconstruction_policy_([this](const TaskID &task_id) { ResubmitTask(task_id); }),
      task_dependency_manager_(
          object_manager,
          // reconstruction_policy_,
          [this](const TaskID &task_id) { HandleWaitingTaskReady(task_id); }),
      lineage_cache_(lineage_cache),
      gcs_client_(gcs_client),
      remote_clients_(),
      remote_server_connections_(),
      object_manager_(object_manager) {

  // Initialize the resource map with own cluster resource configuration.
  ClientID local_client_id = gcs_client_->client_table().GetLocalClientId();
  cluster_resource_map_.emplace(local_client_id, SchedulingResources(config.resource_config));
}

void NodeManager::ClientAdded(gcs::AsyncGcsClient *client,
                      const UniqueID &id,
                      std::shared_ptr<ClientTableDataT> data) {
  ClientID client_id = ClientID::from_binary(data->client_id);
  RAY_LOG(DEBUG) << "[ClientAdded] received callback from client id " << client_id.hex();
  if (client_id == gcs_client_->client_table().GetLocalClientId()) {
    return;
  }
  // TODO(atumanov): make remote client lookup O(1)
  if (std::find(remote_clients_.begin(), remote_clients_.end(), client_id) == remote_clients_.end()) {
    RAY_LOG(INFO) << "a new client: " << client_id.hex();
    remote_clients_.push_back(client_id);
  } else {
    // NodeManager connection to this client was already established.
    RAY_LOG(DEBUG) << "received a new client connection that already exists: " << client_id.hex();
    return;
  }

  ResourceSet resources_total;
  for (uint i=0; i < data->resources_total_label.size(); i++) {
    resources_total.AddResource(data->resources_total_label[i],
                                data->resources_total_capacity[i]);
  }
  this->cluster_resource_map_.emplace(client_id, SchedulingResources(resources_total));

  // Establish a new NodeManager connection to this GCS client.
  auto client_info = gcs_client_->client_table().GetClient(client_id);
  RAY_LOG(DEBUG) <<"[ClientAdded] CONNECTING TO: "
                 << " " << client_info.node_manager_address.c_str()
                 << " " << client_info.node_manager_port;

  boost::asio::ip::tcp::socket socket(io_service_);
  RAY_CHECK_OK(TcpConnect(socket, client_info.node_manager_address,
                          client_info.node_manager_port));
  auto server_conn = TcpServerConnection(std::move(socket));
  remote_server_connections_.emplace(client_id, std::move(server_conn));
}

void NodeManager::HeartbeatHandler(gcs::AsyncGcsClient *client, const ClientID &id,
                                   std::shared_ptr<ClientTableDataT> data) {
  RAY_LOG(INFO) << "received heartbeat from " << id.hex();
  if (id == gcs_client_->client_table().GetLocalClientId()) {
    return;
  }
  // TODO(atumanov): Locate the client id in remote client table and save heartbeat information.
}

void NodeManager::ProcessNewClient(std::shared_ptr<LocalClientConnection> client) {
  // The new client is a worker, so begin listening for messages.
  client->ProcessMessages();
}

void NodeManager::ProcessClientMessage(std::shared_ptr<LocalClientConnection> client,
                                       int64_t message_type,
                                       const uint8_t *message_data) {
  RAY_LOG(DEBUG) << "Message of type " << message_type;

  switch (message_type) {
<<<<<<< HEAD
    case MessageType_RegisterClientRequest: {
      auto message = flatbuffers::GetRoot<RegisterClientRequest>(message_data);
      if (message->is_worker()) {
        // Create a new worker from the registration request.
        std::shared_ptr<Worker> worker(new Worker(message->worker_pid(), client));
        // Register the new worker.
        worker_pool_.RegisterWorker(std::move(worker));
      }

      // Build the reply to the worker's registration request. TODO(swang): This
      // is legacy code and should be removed once actor creation tasks are
      // implemented.
      flatbuffers::FlatBufferBuilder fbb;
      auto reply = CreateRegisterClientReply(fbb, fbb.CreateVector(std::vector<int>()));
      fbb.Finish(reply);
      // Reply to the worker's registration request, then listen for more
      // messages.
      auto status = client->WriteMessage(MessageType_RegisterClientReply, fbb.GetSize(),
                                         fbb.GetBufferPointer());
      if (!status.ok()) {
        const std::shared_ptr<Worker> worker = worker_pool_.GetRegisteredWorker(client);
        worker_pool_.DisconnectWorker(worker);
      }
=======
  case protocol::MessageType_RegisterClientRequest: {
    auto message = flatbuffers::GetRoot<protocol::RegisterClientRequest>(message_data);
    if (message->is_worker()) {
      // Create a new worker from the registration request.
      std::shared_ptr<Worker> worker(new Worker(message->worker_pid(), client));
      // Register the new worker.
      worker_pool_.RegisterWorker(std::move(worker));
    }

    // Build the reply to the worker's registration request. TODO(swang): This
    // is legacy code and should be removed once actor creation tasks are
    // implemented.
    flatbuffers::FlatBufferBuilder fbb;
    auto reply =
        protocol::CreateRegisterClientReply(fbb, fbb.CreateVector(std::vector<int>()));
    fbb.Finish(reply);
    // Reply to the worker's registration request, then listen for more
    // messages.
    client->WriteMessage(protocol::MessageType_RegisterClientReply, fbb.GetSize(),
                         fbb.GetBufferPointer());
  } break;
  case protocol::MessageType_GetTask: {
    const std::shared_ptr<Worker> worker = worker_pool_.GetRegisteredWorker(client);
    RAY_CHECK(worker);
    // If the worker was assigned a task, mark it as finished.
    if (!worker->GetAssignedTaskId().is_nil()) {
      FinishTask(worker->GetAssignedTaskId());
>>>>>>> 0ad1054b
    }
      break;
    case MessageType_GetTask: {
      const std::shared_ptr<Worker> worker = worker_pool_.GetRegisteredWorker(client);
      RAY_CHECK(worker);
      // If the worker was assigned a task, mark it as finished.
      if (!worker->GetAssignedTaskId().is_nil()) {
        FinishTask(worker->GetAssignedTaskId());
      }
      // Return the worker to the idle pool.
      worker_pool_.PushWorker(worker);
      auto scheduled_tasks = local_queues_.GetScheduledTasks();
      if (!scheduled_tasks.empty()) {
        const TaskID &scheduled_task_id =
            scheduled_tasks.front().GetTaskSpecification().TaskId();
        auto scheduled_tasks = local_queues_.RemoveTasks({scheduled_task_id});
        AssignTask(scheduled_tasks.front());
      }
    }
<<<<<<< HEAD
      break;
    case MessageType_DisconnectClient: {
      // Remove the dead worker from the pool and stop listening for messages.
      const std::shared_ptr<Worker> worker = worker_pool_.GetRegisteredWorker(client);
      if (worker) {
        // TODO(swang): Clean up any tasks that were assigned to the worker.
        worker_pool_.DisconnectWorker(worker);
      }
      return;
    }
      break;
    case MessageType_SubmitTask: {
      // Read the task submitted by the client.
      auto message = flatbuffers::GetRoot<SubmitTaskRequest>(message_data);
      TaskExecutionSpecification task_execution_spec(
          from_flatbuf(*message->execution_dependencies()));
      TaskSpecification task_spec(*message->task_spec());
      Task task(task_execution_spec, task_spec);
      // Submit the task to the local scheduler. Since the task was submitted
      // locally, there is no uncommitted lineage.
      SubmitTask(task, Lineage());
      // Listen for more messages.
    }
      break;
    case MessageType_ReconstructObject: {
      // TODO(hme): handle multiple object ids.
      auto message = flatbuffers::GetRoot<ReconstructObject>(message_data);
      ObjectID object_id = from_flatbuf(*message->object_id());
      RAY_CHECK_OK(object_manager_.Pull(object_id));
    } break;
    default:RAY_LOG(FATAL) << "Received unexpected message type " << message_type;
  }

  RAY_CHECK(message_type != MessageType_DisconnectClient);
  client->ProcessMessages();
}

void NodeManager::ProcessNewNodeManager(
    std::shared_ptr<TcpClientConnection> node_manager_client) {
  RAY_LOG(INFO) << "a new node manager connected!";
  node_manager_client->ProcessMessages();
}

void NodeManager::ProcessNodeManagerMessage(
    std::shared_ptr<TcpClientConnection> node_manager_client, int64_t message_type,
    const uint8_t *message_data) {
  switch (message_type) {
  case MessageType_ForwardTaskRequest: {
    RAY_LOG(INFO) << "ForwardTaskRequest received";
    auto message = flatbuffers::GetRoot<ForwardTaskRequest>(message_data);
    TaskID task_id = from_flatbuf(*message->task_id());

    Lineage uncommitted_lineage(*message);
    const Task &task = uncommitted_lineage.GetEntry(task_id)->TaskData();
    RAY_LOG(INFO) << "got task " << task.GetTaskSpecification().TaskId()
                  << "with numforwards=" << task.GetTaskExecutionSpecReadonly().NumForwards();
    SubmitTask(task, uncommitted_lineage);
=======
  } break;
  case protocol::MessageType_DisconnectClient: {
    // Remove the dead worker from the pool and stop listening for messages.
    const std::shared_ptr<Worker> worker = worker_pool_.GetRegisteredWorker(client);
    if (worker) {
      worker_pool_.DisconnectWorker(worker);
    }
  } break;
  case protocol::MessageType_SubmitTask: {
    // Read the task submitted by the client.
    auto message = flatbuffers::GetRoot<protocol::SubmitTaskRequest>(message_data);
    TaskExecutionSpecification task_execution_spec(
        from_flatbuf(*message->execution_dependencies()));
    TaskSpecification task_spec(*message->task_spec());
    Task task(task_execution_spec, task_spec);
    // Submit the task to the local scheduler.
    SubmitTask(task);
    // Listen for more messages.
    client->ProcessMessages();
>>>>>>> 0ad1054b
  } break;
  default:
    RAY_LOG(FATAL) << "Received unexpected message type " << message_type;
  }
  node_manager_client->ProcessMessages();
}

void NodeManager::HandleWaitingTaskReady(const TaskID &task_id) {
  auto ready_tasks = local_queues_.RemoveTasks({task_id});
  local_queues_.QueueReadyTasks(std::vector<Task>(ready_tasks));
  // Schedule the newly ready tasks if possible.
  ScheduleTasks();
}

void NodeManager::ScheduleTasks() {

  auto policy_decision = scheduling_policy_.Schedule(
      cluster_resource_map_, gcs_client_->client_table().GetLocalClientId(), remote_clients_);
  RAY_LOG(INFO) << "[NM ScheduleTasks] policy decision:";
  for (const auto & pair: policy_decision) {
    TaskID task_id = pair.first;
    ClientID client_id = pair.second;
    RAY_LOG(INFO) << task_id.hex() << " --> " << client_id.hex();
  }

  // Extract decision for this local scheduler.
  std::unordered_set<TaskID, UniqueIDHasher> local_task_ids;
  //std::unordered_set<TaskID, UniqueIDHasher> remote_task_ids;
  // Iterate over (taskid, clientid) pairs, extract tasks to run on the local client.
  for (const auto &task_schedule : policy_decision) {
    TaskID task_id = task_schedule.first;
    ClientID client_id = task_schedule.second;
    if (client_id == gcs_client_->client_table().GetLocalClientId()) {
      local_task_ids.insert(task_id);
    } else {
      //remote_task_ids.insert(task_id);
      auto tasks = local_queues_.RemoveTasks({task_id});
      RAY_CHECK(1 == tasks.size());
      Task &task = tasks.front();
      // TODO(swang): Handle forward task failure.
      // TODO(swang): Unsubscribe this task in the task dependency manager.
      RAY_CHECK_OK(ForwardTask(task, client_id));
    }
  }

  // Assign the tasks to workers.
  std::vector<Task> tasks = local_queues_.RemoveTasks(local_task_ids);
  for (auto &task : tasks) {
    AssignTask(task);
  }
}

void NodeManager::SubmitTask(const Task &task, const Lineage &uncommitted_lineage) {
  // Add the task and its uncommitted lineage to the lineage cache.
  lineage_cache_.AddWaitingTask(task, uncommitted_lineage);
  // Queue the task according to the availability of its arguments.
  if (task_dependency_manager_.TaskReady(task)) {
    local_queues_.QueueReadyTasks(std::vector<Task>({task}));
    ScheduleTasks();
  } else {
    local_queues_.QueueWaitingTasks(std::vector<Task>({task}));
    task_dependency_manager_.SubscribeTaskReady(task);
  }
}

void NodeManager::AssignTask(const Task &task) {
  if (worker_pool_.PoolSize() == 0) {
    // Start a new worker.
    worker_pool_.StartWorker();
    // Queue this task for future assignment. The task will be assigned to a
    // worker once one becomes available.
    local_queues_.QueueScheduledTasks(std::vector<Task>({task}));
    // TODO(swang): Acquire resources here or when a worker becomes available?
    return;
  }

  const TaskSpecification &spec = task.GetTaskSpecification();
  std::shared_ptr<Worker> worker = worker_pool_.PopWorker();
  RAY_LOG(DEBUG) << "Assigning task to worker with pid " << worker->Pid();

  // TODO(swang): Acquire resources for the task.
  // local_resources_.Acquire(task.GetTaskSpecification().GetRequiredResources());

  worker->AssignTaskId(spec.TaskId());
  local_queues_.QueueRunningTasks(std::vector<Task>({task}));

  flatbuffers::FlatBufferBuilder fbb;
<<<<<<< HEAD
  auto message = CreateGetTaskReply(fbb, spec.ToFlatbuffer(fbb),
                                    fbb.CreateVector(std::vector<int>()));
  fbb.Finish(message);
  auto status = worker->Connection()->WriteMessage(MessageType_ExecuteTask, fbb.GetSize(),
                                                   fbb.GetBufferPointer());
  if (status.ok()) {
    // We started running the task, so the task is ready to write to GCS.
    lineage_cache_.AddReadyTask(task);
  } else {
    // We failed to send the task to the worker, so disconnect the worker. The
    // task will get queued again during cleanup.
    ProcessClientMessage(worker->Connection(), MessageType_DisconnectClient, NULL);
  }
=======
  const TaskSpecification &spec = task.GetTaskSpecification();
  auto message = protocol::CreateGetTaskReply(fbb, spec.ToFlatbuffer(fbb),
                                              fbb.CreateVector(std::vector<int>()));
  fbb.Finish(message);
  worker->Connection()->WriteMessage(protocol::MessageType_ExecuteTask, fbb.GetSize(),
                                     fbb.GetBufferPointer());
  worker->AssignTaskId(spec.TaskId());
  local_queues_.QueueRunningTasks(std::vector<Task>({task}));
>>>>>>> 0ad1054b
}

void NodeManager::FinishTask(const TaskID &task_id) {
  RAY_LOG(DEBUG) << "Finished task " << task_id.hex();
  auto tasks = local_queues_.RemoveTasks({task_id});
  RAY_CHECK(tasks.size() == 1);
  auto task = *tasks.begin();

  // TODO(swang): Release resources that were held for the task.
}

void NodeManager::ResubmitTask(const TaskID &task_id) {
  throw std::runtime_error("Method not implemented");
}

ray::Status NodeManager::ForwardTask(Task &task, const ClientID &node_id) {
  auto task_id = task.GetTaskSpecification().TaskId();


  // Get and serialize the task's uncommitted lineage.
  auto uncommitted_lineage = lineage_cache_.GetUncommittedLineage(task_id);
  Task &lineage_cache_entry_task = uncommitted_lineage.GetEntryMutable(task_id)->TaskDataMutable();
  // Increment forward count for the forwarded task.
  lineage_cache_entry_task.GetTaskExecutionSpec().IncrementNumForwards();

  flatbuffers::FlatBufferBuilder fbb;
  auto request = uncommitted_lineage.ToFlatbuffer(fbb, task_id);
  fbb.Finish(request);

  RAY_LOG(INFO) << "Forwarding task " << task_id.hex() << " to " << node_id.hex()
                << " with numforwards=" << lineage_cache_entry_task.GetTaskExecutionSpec().NumForwards();

  auto client_info = gcs_client_->client_table().GetClient(node_id);

  // Lookup remote server connection for this node_id and use it to send the request.
  if (remote_server_connections_.count(node_id) == 0) {
    // TODO(atumanov): caller must handle failure to ensure tasks are not lost.
    RAY_LOG(INFO) << "No NodeManager connection found for GCS client id " << node_id.hex();
    return ray::Status::IOError("NodeManager connection not found");
  }

  auto &server_conn = remote_server_connections_.at(node_id);
  auto status = server_conn.WriteMessage(MessageType_ForwardTaskRequest, fbb.GetSize(),
                                  fbb.GetBufferPointer());
  if (status.ok()) {
    // If we were able to forward the task, remove the forwarded task from the
    // lineage cache since the receiving node is now responsible for writing
    // the task to the GCS.
    lineage_cache_.RemoveWaitingTask(task_id);
  } else {
    // TODO(atumanov): caller must handle ForwardTask failure to ensure tasks are not lost.
    RAY_LOG(FATAL) << "[NodeManager][ForwardTask] failed to forward task " << task_id.hex()
                   << " to node " << node_id.hex();
  }
  return status;
}

} // namespace raylet

}  // namespace ray<|MERGE_RESOLUTION|>--- conflicted
+++ resolved
@@ -32,10 +32,9 @@
   cluster_resource_map_.emplace(local_client_id, SchedulingResources(config.resource_config));
 }
 
-void NodeManager::ClientAdded(gcs::AsyncGcsClient *client,
-                      const UniqueID &id,
-                      std::shared_ptr<ClientTableDataT> data) {
-  ClientID client_id = ClientID::from_binary(data->client_id);
+void NodeManager::ClientAdded(gcs::AsyncGcsClient *client, const UniqueID &id,
+                              const ClientTableDataT &data) {
+  ClientID client_id = ClientID::from_binary(data.client_id);
   RAY_LOG(DEBUG) << "[ClientAdded] received callback from client id " << client_id.hex();
   if (client_id == gcs_client_->client_table().GetLocalClientId()) {
     return;
@@ -51,9 +50,9 @@
   }
 
   ResourceSet resources_total;
-  for (uint i=0; i < data->resources_total_label.size(); i++) {
-    resources_total.AddResource(data->resources_total_label[i],
-                                data->resources_total_capacity[i]);
+  for (uint i = 0; i < data.resources_total_label.size(); i++) {
+    resources_total.AddResource(data.resources_total_label[i],
+                                data.resources_total_capacity[i]);
   }
   this->cluster_resource_map_.emplace(client_id, SchedulingResources(resources_total));
 
@@ -90,31 +89,6 @@
   RAY_LOG(DEBUG) << "Message of type " << message_type;
 
   switch (message_type) {
-<<<<<<< HEAD
-    case MessageType_RegisterClientRequest: {
-      auto message = flatbuffers::GetRoot<RegisterClientRequest>(message_data);
-      if (message->is_worker()) {
-        // Create a new worker from the registration request.
-        std::shared_ptr<Worker> worker(new Worker(message->worker_pid(), client));
-        // Register the new worker.
-        worker_pool_.RegisterWorker(std::move(worker));
-      }
-
-      // Build the reply to the worker's registration request. TODO(swang): This
-      // is legacy code and should be removed once actor creation tasks are
-      // implemented.
-      flatbuffers::FlatBufferBuilder fbb;
-      auto reply = CreateRegisterClientReply(fbb, fbb.CreateVector(std::vector<int>()));
-      fbb.Finish(reply);
-      // Reply to the worker's registration request, then listen for more
-      // messages.
-      auto status = client->WriteMessage(MessageType_RegisterClientReply, fbb.GetSize(),
-                                         fbb.GetBufferPointer());
-      if (!status.ok()) {
-        const std::shared_ptr<Worker> worker = worker_pool_.GetRegisteredWorker(client);
-        worker_pool_.DisconnectWorker(worker);
-      }
-=======
   case protocol::MessageType_RegisterClientRequest: {
     auto message = flatbuffers::GetRoot<protocol::RegisterClientRequest>(message_data);
     if (message->is_worker()) {
@@ -123,29 +97,9 @@
       // Register the new worker.
       worker_pool_.RegisterWorker(std::move(worker));
     }
-
-    // Build the reply to the worker's registration request. TODO(swang): This
-    // is legacy code and should be removed once actor creation tasks are
-    // implemented.
-    flatbuffers::FlatBufferBuilder fbb;
-    auto reply =
-        protocol::CreateRegisterClientReply(fbb, fbb.CreateVector(std::vector<int>()));
-    fbb.Finish(reply);
-    // Reply to the worker's registration request, then listen for more
-    // messages.
-    client->WriteMessage(protocol::MessageType_RegisterClientReply, fbb.GetSize(),
-                         fbb.GetBufferPointer());
-  } break;
-  case protocol::MessageType_GetTask: {
-    const std::shared_ptr<Worker> worker = worker_pool_.GetRegisteredWorker(client);
-    RAY_CHECK(worker);
-    // If the worker was assigned a task, mark it as finished.
-    if (!worker->GetAssignedTaskId().is_nil()) {
-      FinishTask(worker->GetAssignedTaskId());
->>>>>>> 0ad1054b
     }
       break;
-    case MessageType_GetTask: {
+    case protocol::MessageType_GetTask: {
       const std::shared_ptr<Worker> worker = worker_pool_.GetRegisteredWorker(client);
       RAY_CHECK(worker);
       // If the worker was assigned a task, mark it as finished.
@@ -162,9 +116,8 @@
         AssignTask(scheduled_tasks.front());
       }
     }
-<<<<<<< HEAD
       break;
-    case MessageType_DisconnectClient: {
+    case protocol::MessageType_DisconnectClient: {
       // Remove the dead worker from the pool and stop listening for messages.
       const std::shared_ptr<Worker> worker = worker_pool_.GetRegisteredWorker(client);
       if (worker) {
@@ -174,9 +127,9 @@
       return;
     }
       break;
-    case MessageType_SubmitTask: {
+    case protocol::MessageType_SubmitTask: {
       // Read the task submitted by the client.
-      auto message = flatbuffers::GetRoot<SubmitTaskRequest>(message_data);
+      auto message = flatbuffers::GetRoot<protocol::SubmitTaskRequest>(message_data);
       TaskExecutionSpecification task_execution_spec(
           from_flatbuf(*message->execution_dependencies()));
       TaskSpecification task_spec(*message->task_spec());
@@ -187,16 +140,17 @@
       // Listen for more messages.
     }
       break;
-    case MessageType_ReconstructObject: {
+    case protocol::MessageType_ReconstructObject: {
       // TODO(hme): handle multiple object ids.
-      auto message = flatbuffers::GetRoot<ReconstructObject>(message_data);
+      auto message = flatbuffers::GetRoot<protocol::ReconstructObject>(message_data);
       ObjectID object_id = from_flatbuf(*message->object_id());
+      RAY_LOG(INFO) << "reconstructing object " << object_id.hex();
       RAY_CHECK_OK(object_manager_.Pull(object_id));
     } break;
     default:RAY_LOG(FATAL) << "Received unexpected message type " << message_type;
   }
 
-  RAY_CHECK(message_type != MessageType_DisconnectClient);
+  RAY_CHECK(message_type != protocol::MessageType_DisconnectClient);
   client->ProcessMessages();
 }
 
@@ -210,9 +164,9 @@
     std::shared_ptr<TcpClientConnection> node_manager_client, int64_t message_type,
     const uint8_t *message_data) {
   switch (message_type) {
-  case MessageType_ForwardTaskRequest: {
+  case protocol::MessageType_ForwardTaskRequest: {
     RAY_LOG(INFO) << "ForwardTaskRequest received";
-    auto message = flatbuffers::GetRoot<ForwardTaskRequest>(message_data);
+    auto message = flatbuffers::GetRoot<protocol::ForwardTaskRequest>(message_data);
     TaskID task_id = from_flatbuf(*message->task_id());
 
     Lineage uncommitted_lineage(*message);
@@ -220,27 +174,6 @@
     RAY_LOG(INFO) << "got task " << task.GetTaskSpecification().TaskId()
                   << "with numforwards=" << task.GetTaskExecutionSpecReadonly().NumForwards();
     SubmitTask(task, uncommitted_lineage);
-=======
-  } break;
-  case protocol::MessageType_DisconnectClient: {
-    // Remove the dead worker from the pool and stop listening for messages.
-    const std::shared_ptr<Worker> worker = worker_pool_.GetRegisteredWorker(client);
-    if (worker) {
-      worker_pool_.DisconnectWorker(worker);
-    }
-  } break;
-  case protocol::MessageType_SubmitTask: {
-    // Read the task submitted by the client.
-    auto message = flatbuffers::GetRoot<protocol::SubmitTaskRequest>(message_data);
-    TaskExecutionSpecification task_execution_spec(
-        from_flatbuf(*message->execution_dependencies()));
-    TaskSpecification task_spec(*message->task_spec());
-    Task task(task_execution_spec, task_spec);
-    // Submit the task to the local scheduler.
-    SubmitTask(task);
-    // Listen for more messages.
-    client->ProcessMessages();
->>>>>>> 0ad1054b
   } break;
   default:
     RAY_LOG(FATAL) << "Received unexpected message type " << message_type;
@@ -328,30 +261,20 @@
   local_queues_.QueueRunningTasks(std::vector<Task>({task}));
 
   flatbuffers::FlatBufferBuilder fbb;
-<<<<<<< HEAD
-  auto message = CreateGetTaskReply(fbb, spec.ToFlatbuffer(fbb),
-                                    fbb.CreateVector(std::vector<int>()));
+  auto message = protocol::CreateGetTaskReply(fbb, spec.ToFlatbuffer(fbb),
+                                              fbb.CreateVector(std::vector<int>()));
   fbb.Finish(message);
-  auto status = worker->Connection()->WriteMessage(MessageType_ExecuteTask, fbb.GetSize(),
-                                                   fbb.GetBufferPointer());
+  auto status = worker->Connection()->WriteMessage(protocol::MessageType_ExecuteTask,
+                                                   fbb.GetSize(), fbb.GetBufferPointer());
   if (status.ok()) {
     // We started running the task, so the task is ready to write to GCS.
     lineage_cache_.AddReadyTask(task);
   } else {
     // We failed to send the task to the worker, so disconnect the worker. The
     // task will get queued again during cleanup.
-    ProcessClientMessage(worker->Connection(), MessageType_DisconnectClient, NULL);
-  }
-=======
-  const TaskSpecification &spec = task.GetTaskSpecification();
-  auto message = protocol::CreateGetTaskReply(fbb, spec.ToFlatbuffer(fbb),
-                                              fbb.CreateVector(std::vector<int>()));
-  fbb.Finish(message);
-  worker->Connection()->WriteMessage(protocol::MessageType_ExecuteTask, fbb.GetSize(),
-                                     fbb.GetBufferPointer());
-  worker->AssignTaskId(spec.TaskId());
-  local_queues_.QueueRunningTasks(std::vector<Task>({task}));
->>>>>>> 0ad1054b
+    ProcessClientMessage(worker->Connection(), protocol::MessageType_DisconnectClient,
+                         NULL);
+  }
 }
 
 void NodeManager::FinishTask(const TaskID &task_id) {
@@ -394,8 +317,8 @@
   }
 
   auto &server_conn = remote_server_connections_.at(node_id);
-  auto status = server_conn.WriteMessage(MessageType_ForwardTaskRequest, fbb.GetSize(),
-                                  fbb.GetBufferPointer());
+  auto status = server_conn.WriteMessage(protocol::MessageType_ForwardTaskRequest,
+                                         fbb.GetSize(), fbb.GetBufferPointer());
   if (status.ok()) {
     // If we were able to forward the task, remove the forwarded task from the
     // lineage cache since the receiving node is now responsible for writing
