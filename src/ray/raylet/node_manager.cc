#include "ray/raylet/node_manager.h"

#include "common_protocol.h"
// TODO: While removing "local_scheduler_generated.h", remove the dependency
//       gen_local_scheduler_fbs from src/ray/CMakeLists.txt.
#include "local_scheduler/format/local_scheduler_generated.h"
#include "ray/raylet/format/node_manager_generated.h"

namespace {

namespace local_scheduler_protocol = ray::local_scheduler::protocol;

#define RAY_CHECK_ENUM(x, y) \
  static_assert(static_cast<int>(x) == static_cast<int>(y), "protocol mismatch")

// Check consistency between client and server protocol.
RAY_CHECK_ENUM(protocol::MessageType::SubmitTask,
               local_scheduler_protocol::MessageType::SubmitTask);
RAY_CHECK_ENUM(protocol::MessageType::TaskDone,
               local_scheduler_protocol::MessageType::TaskDone);
RAY_CHECK_ENUM(protocol::MessageType::EventLogMessage,
               local_scheduler_protocol::MessageType::EventLogMessage);
RAY_CHECK_ENUM(protocol::MessageType::RegisterClientRequest,
               local_scheduler_protocol::MessageType::RegisterClientRequest);
RAY_CHECK_ENUM(protocol::MessageType::RegisterClientReply,
               local_scheduler_protocol::MessageType::RegisterClientReply);
RAY_CHECK_ENUM(protocol::MessageType::DisconnectClient,
               local_scheduler_protocol::MessageType::DisconnectClient);
RAY_CHECK_ENUM(protocol::MessageType::GetTask,
               local_scheduler_protocol::MessageType::GetTask);
RAY_CHECK_ENUM(protocol::MessageType::ExecuteTask,
               local_scheduler_protocol::MessageType::ExecuteTask);
RAY_CHECK_ENUM(protocol::MessageType::ReconstructObjects,
               local_scheduler_protocol::MessageType::ReconstructObjects);
RAY_CHECK_ENUM(protocol::MessageType::NotifyUnblocked,
               local_scheduler_protocol::MessageType::NotifyUnblocked);
RAY_CHECK_ENUM(protocol::MessageType::PutObject,
               local_scheduler_protocol::MessageType::PutObject);
RAY_CHECK_ENUM(protocol::MessageType::GetActorFrontierRequest,
               local_scheduler_protocol::MessageType::GetActorFrontierRequest);
RAY_CHECK_ENUM(protocol::MessageType::GetActorFrontierReply,
               local_scheduler_protocol::MessageType::GetActorFrontierReply);
RAY_CHECK_ENUM(protocol::MessageType::SetActorFrontier,
               local_scheduler_protocol::MessageType::SetActorFrontier);

/// A helper function to determine whether a given actor task has already been executed
/// according to the given actor registry. Returns true if the task is a duplicate.
bool CheckDuplicateActorTask(
    const std::unordered_map<ActorID, ray::raylet::ActorRegistration> &actor_registry,
    const ray::raylet::TaskSpecification &spec) {
  auto actor_entry = actor_registry.find(spec.ActorId());
  RAY_CHECK(actor_entry != actor_registry.end());
  const auto &frontier = actor_entry->second.GetFrontier();
  int64_t expected_task_counter = 0;
  auto frontier_entry = frontier.find(spec.ActorHandleId());
  if (frontier_entry != frontier.end()) {
    expected_task_counter = frontier_entry->second.task_counter;
  }
  if (spec.ActorCounter() < expected_task_counter) {
    // The assigned task counter is less than expected. The actor has already
    // executed past this task, so do not assign the task again.
    RAY_LOG(WARNING) << "A task was resubmitted, so we are ignoring it. This "
                     << "should only happen during reconstruction.";
    return true;
  }
  RAY_CHECK(spec.ActorCounter() == expected_task_counter)
      << "Expected actor counter: " << expected_task_counter
      << ", got: " << spec.ActorCounter();
  return false;
};

}  // namespace

namespace ray {

namespace raylet {

NodeManager::NodeManager(boost::asio::io_service &io_service,
                         const NodeManagerConfig &config, ObjectManager &object_manager,
                         std::shared_ptr<gcs::AsyncGcsClient> gcs_client)
    : io_service_(io_service),
      object_manager_(object_manager),
      gcs_client_(gcs_client),
      heartbeat_timer_(io_service),
      heartbeat_period_ms_(config.heartbeat_period_ms),
      local_resources_(config.resource_config),
      local_available_resources_(config.resource_config),
      worker_pool_(config.num_initial_workers, config.num_workers_per_process,
                   static_cast<int>(config.resource_config.GetNumCpus()),
                   config.worker_command),
      local_queues_(SchedulingQueue()),
      scheduling_policy_(local_queues_),
      reconstruction_policy_(
          io_service_, [this](const TaskID &task_id) { ResubmitTask(task_id); },
          RayConfig::instance().initial_reconstruction_timeout_milliseconds(),
          gcs_client_->client_table().GetLocalClientId(), gcs_client->task_lease_table(),
          std::make_shared<ObjectDirectory>(gcs_client)),
      task_dependency_manager_(
          object_manager, reconstruction_policy_, io_service,
          gcs_client_->client_table().GetLocalClientId(),
          RayConfig::instance().initial_reconstruction_timeout_milliseconds(),
          gcs_client->task_lease_table()),
      lineage_cache_(gcs_client_->client_table().GetLocalClientId(),
                     gcs_client->raylet_task_table(), gcs_client->raylet_task_table(),
                     config.max_lineage_size),
      remote_clients_(),
      remote_server_connections_(),
      actor_registry_() {
  RAY_CHECK(heartbeat_period_ms_ > 0);
  // Initialize the resource map with own cluster resource configuration.
  ClientID local_client_id = gcs_client_->client_table().GetLocalClientId();
  cluster_resource_map_.emplace(local_client_id,
                                SchedulingResources(config.resource_config));

  RAY_CHECK_OK(object_manager_.SubscribeObjAdded([this](const ObjectInfoT &object_info) {
    ObjectID object_id = ObjectID::from_binary(object_info.object_id);
    HandleObjectLocal(object_id);
  }));
  RAY_CHECK_OK(object_manager_.SubscribeObjDeleted(
      [this](const ObjectID &object_id) { HandleObjectMissing(object_id); }));

  ARROW_CHECK_OK(store_client_.Connect(config.store_socket_name.c_str(), "", 0));
}

ray::Status NodeManager::RegisterGcs() {
  object_manager_.RegisterGcs();

  // Subscribe to task entry commits in the GCS. These notifications are
  // forwarded to the lineage cache, which requests notifications about tasks
  // that were executed remotely.
  const auto task_committed_callback = [this](gcs::AsyncGcsClient *client,
                                              const TaskID &task_id,
                                              const ray::protocol::TaskT &task_data) {
    lineage_cache_.HandleEntryCommitted(task_id);
  };
  RAY_RETURN_NOT_OK(gcs_client_->raylet_task_table().Subscribe(
      JobID::nil(), gcs_client_->client_table().GetLocalClientId(),
      task_committed_callback, nullptr, nullptr));

  const auto task_lease_notification_callback = [this](gcs::AsyncGcsClient *client,
                                                       const TaskID &task_id,
                                                       const TaskLeaseDataT &task_lease) {
    const ClientID node_manager_id = ClientID::from_binary(task_lease.node_manager_id);
    if (gcs_client_->client_table().IsRemoved(node_manager_id)) {
      // The node manager that added the task lease is already removed. The
      // lease is considered inactive.
      reconstruction_policy_.HandleTaskLeaseNotification(task_id, 0);
    } else {
      // NOTE(swang): The task_lease.timeout is an overestimate of the lease's
      // expiration period since the entry may have been in the GCS for some
      // time already. For a more accurate estimate, the age of the entry in
      // the GCS should be subtracted from task_lease.timeout.
      reconstruction_policy_.HandleTaskLeaseNotification(task_id, task_lease.timeout);
    }
  };
  const auto task_lease_empty_callback = [this](gcs::AsyncGcsClient *client,
                                                const TaskID &task_id) {
    reconstruction_policy_.HandleTaskLeaseNotification(task_id, 0);
  };
  RAY_RETURN_NOT_OK(gcs_client_->task_lease_table().Subscribe(
      JobID::nil(), gcs_client_->client_table().GetLocalClientId(),
      task_lease_notification_callback, task_lease_empty_callback, nullptr));

  // Register a callback for actor creation notifications.
  auto actor_creation_callback = [this](
      gcs::AsyncGcsClient *client, const ActorID &actor_id,
      const std::vector<ActorTableDataT> &data) { HandleActorCreation(actor_id, data); };

  RAY_RETURN_NOT_OK(gcs_client_->actor_table().Subscribe(
      UniqueID::nil(), UniqueID::nil(), actor_creation_callback, nullptr));

  // Register a callback on the client table for new clients.
  auto node_manager_client_added = [this](gcs::AsyncGcsClient *client, const UniqueID &id,
                                          const ClientTableDataT &data) {
    ClientAdded(data);
  };
  gcs_client_->client_table().RegisterClientAddedCallback(node_manager_client_added);
  // Register a callback on the client table for removed clients.
  auto node_manager_client_removed = [this](
      gcs::AsyncGcsClient *client, const UniqueID &id, const ClientTableDataT &data) {
    ClientRemoved(data);
  };
  gcs_client_->client_table().RegisterClientRemovedCallback(node_manager_client_removed);

  // Subscribe to node manager heartbeats.
  const auto heartbeat_added = [this](gcs::AsyncGcsClient *client, const ClientID &id,
                                      const HeartbeatTableDataT &heartbeat_data) {
    HeartbeatAdded(client, id, heartbeat_data);
  };
  RAY_RETURN_NOT_OK(gcs_client_->heartbeat_table().Subscribe(
      UniqueID::nil(), UniqueID::nil(), heartbeat_added, nullptr,
      [](gcs::AsyncGcsClient *client) {
        RAY_LOG(DEBUG) << "heartbeat table subscription done callback called.";
      }));

  // Subscribe to driver table updates.
  const auto driver_table_handler = [this](
      gcs::AsyncGcsClient *client, const ClientID &client_id,
      const std::vector<DriverTableDataT> &driver_data) {
    HandleDriverTableUpdate(client_id, driver_data);
  };
  RAY_RETURN_NOT_OK(gcs_client_->driver_table().Subscribe(JobID::nil(), UniqueID::nil(),
                                                          driver_table_handler, nullptr));

  // Start sending heartbeats to the GCS.
  Heartbeat();

  return ray::Status::OK();
}

void NodeManager::HandleDriverTableUpdate(
    const ClientID &id, const std::vector<DriverTableDataT> &driver_data) {
  for (const auto &entry : driver_data) {
    RAY_LOG(DEBUG) << "HandleDriverTableUpdate " << UniqueID::from_binary(entry.driver_id)
                   << " " << entry.is_dead;
    if (entry.is_dead) {
      // TODO: Implement cleanup on driver death. For reference,
      // see handle_driver_removed_callback in local_scheduler.cc
    }
  }
}

void NodeManager::Heartbeat() {
  RAY_LOG(DEBUG) << "[Heartbeat] sending heartbeat.";
  auto &heartbeat_table = gcs_client_->heartbeat_table();
  auto heartbeat_data = std::make_shared<HeartbeatTableDataT>();
  auto client_id = gcs_client_->client_table().GetLocalClientId();
  const SchedulingResources &local_resources = cluster_resource_map_[client_id];
  heartbeat_data->client_id = client_id.hex();
  // TODO(atumanov): modify the heartbeat table protocol to use the ResourceSet directly.
  // TODO(atumanov): implement a ResourceSet const_iterator.
  for (const auto &resource_pair :
       local_resources.GetAvailableResources().GetResourceMap()) {
    heartbeat_data->resources_available_label.push_back(resource_pair.first);
    heartbeat_data->resources_available_capacity.push_back(resource_pair.second);
  }
  for (const auto &resource_pair : local_resources.GetTotalResources().GetResourceMap()) {
    heartbeat_data->resources_total_label.push_back(resource_pair.first);
    heartbeat_data->resources_total_capacity.push_back(resource_pair.second);
  }

  ray::Status status = heartbeat_table.Add(
      UniqueID::nil(), gcs_client_->client_table().GetLocalClientId(), heartbeat_data,
      [](ray::gcs::AsyncGcsClient *client, const ClientID &id,
         const HeartbeatTableDataT &data) {
        RAY_LOG(DEBUG) << "[HEARTBEAT] heartbeat sent callback";
      });

  if (!status.ok()) {
    RAY_LOG(INFO) << "heartbeat failed: string " << status.ToString() << status.message();
    RAY_LOG(INFO) << "is redis error: " << status.IsRedisError();
  }
  RAY_CHECK_OK(status);

  // Reset the timer.
  auto heartbeat_period = boost::posix_time::milliseconds(heartbeat_period_ms_);
  heartbeat_timer_.expires_from_now(heartbeat_period);
  heartbeat_timer_.async_wait([this](const boost::system::error_code &error) {
    RAY_CHECK(!error);
    Heartbeat();
  });
}

void NodeManager::ClientAdded(const ClientTableDataT &client_data) {
  ClientID client_id = ClientID::from_binary(client_data.client_id);

  RAY_LOG(DEBUG) << "[ClientAdded] received callback from client id " << client_id;
  if (client_id == gcs_client_->client_table().GetLocalClientId()) {
    // We got a notification for ourselves, so we are connected to the GCS now.
    // Save this NodeManager's resource information in the cluster resource map.
    cluster_resource_map_[client_id] = local_resources_;
    return;
  }

  // TODO(atumanov): make remote client lookup O(1)
  if (std::find(remote_clients_.begin(), remote_clients_.end(), client_id) ==
      remote_clients_.end()) {
    RAY_LOG(DEBUG) << "a new client: " << client_id;
    remote_clients_.push_back(client_id);
  } else {
    // NodeManager connection to this client was already established.
    RAY_LOG(DEBUG) << "received a new client connection that already exists: "
                   << client_id;
    return;
  }

  ResourceSet resources_total(client_data.resources_total_label,
                              client_data.resources_total_capacity);
  this->cluster_resource_map_.emplace(client_id, SchedulingResources(resources_total));

  // Establish a new NodeManager connection to this GCS client.
  auto client_info = gcs_client_->client_table().GetClient(client_id);
  RAY_LOG(DEBUG) << "[ClientAdded] CONNECTING TO: "
                 << " " << client_info.node_manager_address << " "
                 << client_info.node_manager_port;

  boost::asio::ip::tcp::socket socket(io_service_);
  RAY_CHECK_OK(TcpConnect(socket, client_info.node_manager_address,
                          client_info.node_manager_port));
  auto server_conn = TcpServerConnection(std::move(socket));
  remote_server_connections_.emplace(client_id, std::move(server_conn));
}

void NodeManager::ClientRemoved(const ClientTableDataT &client_data) {
  // TODO(swang): If we receive a notification for our own death, clean up and
  // exit immediately.
  const ClientID client_id = ClientID::from_binary(client_data.client_id);
  RAY_LOG(DEBUG) << "[ClientRemoved] received callback from client id " << client_id;

  RAY_CHECK(client_id != gcs_client_->client_table().GetLocalClientId())
      << "Exiting because this node manager has mistakenly been marked dead by the "
      << "monitor.";

  // Below, when we remove client_id from all of these data structures, we could
  // check that it is actually removed, or log a warning otherwise, but that may
  // not be necessary.

  // Remove the client from the list of remote clients.
  std::remove(remote_clients_.begin(), remote_clients_.end(), client_id);

  // Remove the client from the resource map.
  cluster_resource_map_.erase(client_id);

  // Remove the remote server connection.
  remote_server_connections_.erase(client_id);
}

void NodeManager::HeartbeatAdded(gcs::AsyncGcsClient *client, const ClientID &client_id,
                                 const HeartbeatTableDataT &heartbeat_data) {
  RAY_LOG(DEBUG) << "[HeartbeatAdded]: received heartbeat from client id " << client_id;
  if (client_id == gcs_client_->client_table().GetLocalClientId()) {
    // Skip heartbeats from self.
    return;
  }
  // Locate the client id in remote client table and update available resources based on
  // the received heartbeat information.
  auto it = this->cluster_resource_map_.find(client_id);
  if (it == cluster_resource_map_.end()) {
    // Haven't received the client registration for this client yet, skip this heartbeat.
    RAY_LOG(INFO) << "[HeartbeatAdded]: received heartbeat from unknown client id "
                  << client_id;
    return;
  }
  SchedulingResources &resources = it->second;
  ResourceSet heartbeat_resource_available(heartbeat_data.resources_available_label,
                                           heartbeat_data.resources_available_capacity);
  resources.SetAvailableResources(
      ResourceSet(heartbeat_data.resources_available_label,
                  heartbeat_data.resources_available_capacity));
  RAY_CHECK(this->cluster_resource_map_[client_id].GetAvailableResources() ==
            heartbeat_resource_available);
}

void NodeManager::HandleActorCreation(const ActorID &actor_id,
                                      const std::vector<ActorTableDataT> &data) {
  RAY_LOG(DEBUG) << "Actor creation notification received: " << actor_id;

  // TODO(swang): In presence of failures, data may have size > 1, since the
  // actor will have been created multiple times. In that case, we should
  // only consider the last entry as valid. All previous entries should have
  // a dead node_manager_id.
  RAY_CHECK(data.size() == 1);

  // Register the new actor.
  ActorRegistration actor_registration(data.back());
  ClientID received_node_manager_id = actor_registration.GetNodeManagerId();
  // Extend the frontier to include the actor creation task. NOTE(swang): The
  // creator of the actor is always assigned nil as the actor handle ID.
  actor_registration.ExtendFrontier(ActorHandleID::nil(),
                                    actor_registration.GetActorCreationDependency());
  auto inserted = actor_registry_.emplace(actor_id, std::move(actor_registration));
  if (!inserted.second) {
    // If we weren't able to insert the actor's location, check that the
    // existing entry is the same as the new one.
    // TODO(swang): This is not true in the case of failures.
    RAY_CHECK(received_node_manager_id == inserted.first->second.GetNodeManagerId())
        << "Actor scheduled on " << inserted.first->second.GetNodeManagerId()
        << ", but received notification for " << received_node_manager_id;
  } else {
    // The actor's location is now known. Dequeue any methods that were
    // submitted before the actor's location was known.
    // (See design_docs/task_states.rst for the state transition diagram.)
    const auto &methods = local_queues_.GetMethodsWaitingForActorCreation();
    std::unordered_set<TaskID> created_actor_method_ids;
    for (const auto &method : methods) {
      if (method.GetTaskSpecification().ActorId() == actor_id) {
        created_actor_method_ids.insert(method.GetTaskSpecification().TaskId());
      }
    }
    // Resubmit the methods that were submitted before the actor's location was
    // known.
    auto created_actor_methods = local_queues_.RemoveTasks(created_actor_method_ids);
    for (const auto &method : created_actor_methods) {
      lineage_cache_.RemoveWaitingTask(method.GetTaskSpecification().TaskId());
      // The task's uncommitted lineage was already added to the local lineage
      // cache upon the initial submission, so it's okay to resubmit it with an
      // empty lineage this time.
      SubmitTask(method, Lineage());
    }
  }
}

void NodeManager::GetActorTasksFromList(const ActorID &actor_id,
                                        const std::list<Task> &tasks,
                                        std::unordered_set<TaskID> &tasks_to_remove) {
  for (auto const &task : tasks) {
    auto const &spec = task.GetTaskSpecification();
    if (actor_id == spec.ActorId()) {
      tasks_to_remove.insert(spec.TaskId());
    }
  }
}

void NodeManager::CleanUpTasksForDeadActor(const ActorID &actor_id) {
  // TODO(rkn): The code below should be cleaned up when we improve the
  // SchedulingQueue API.
  std::unordered_set<TaskID> tasks_to_remove;

  // (See design_docs/task_states.rst for the state transition diagram.)
  GetActorTasksFromList(actor_id, local_queues_.GetMethodsWaitingForActorCreation(),
                        tasks_to_remove);
  GetActorTasksFromList(actor_id, local_queues_.GetWaitingTasks(), tasks_to_remove);
  GetActorTasksFromList(actor_id, local_queues_.GetPlaceableTasks(), tasks_to_remove);
  GetActorTasksFromList(actor_id, local_queues_.GetReadyTasks(), tasks_to_remove);
  GetActorTasksFromList(actor_id, local_queues_.GetRunningTasks(), tasks_to_remove);
  GetActorTasksFromList(actor_id, local_queues_.GetBlockedTasks(), tasks_to_remove);

  auto removed_tasks = local_queues_.RemoveTasks(tasks_to_remove);
  for (auto const &task : removed_tasks) {
    const TaskSpecification &spec = task.GetTaskSpecification();
    TreatTaskAsFailed(spec);
    task_dependency_manager_.TaskCanceled(spec.TaskId());
  }
}

void NodeManager::ProcessNewClient(LocalClientConnection &client) {
  // The new client is a worker, so begin listening for messages.
  client.ProcessMessages();
}

void NodeManager::DispatchTasks() {
  // Work with a copy of scheduled tasks.
  // (See design_docs/task_states.rst for the state transition diagram.)
  auto scheduled_tasks = local_queues_.GetReadyTasks();
  // Return if there are no tasks to schedule.
  if (scheduled_tasks.empty()) {
    return;
  }

  for (const auto &task : scheduled_tasks) {
    const auto &task_resources = task.GetTaskSpecification().GetRequiredResources();
    if (!local_available_resources_.Contains(task_resources)) {
      // Not enough local resources for this task right now, skip this task.
      // TODO(rkn): We should always skip node managers that have 0 CPUs.
      continue;
    }
    // We have enough resources for this task. Assign task.
    // TODO(atumanov): perform the task state/queue transition inside AssignTask.
    // (See design_docs/task_states.rst for the state transition diagram.)
    auto dispatched_task = local_queues_.RemoveTask(task.GetTaskSpecification().TaskId());
    AssignTask(dispatched_task);
  }
}

void NodeManager::ProcessClientMessage(
    const std::shared_ptr<LocalClientConnection> &client, int64_t message_type,
    const uint8_t *message_data) {
  RAY_LOG(DEBUG) << "Message of type " << message_type;

  switch (static_cast<protocol::MessageType>(message_type)) {
  case protocol::MessageType::RegisterClientRequest: {
    auto message = flatbuffers::GetRoot<protocol::RegisterClientRequest>(message_data);
<<<<<<< HEAD
    client->SetClientID(from_flatbuf(*message->client_id()));
=======
    auto worker = std::make_shared<Worker>(message->worker_pid(), client);
>>>>>>> 89f60e39
    if (message->is_worker()) {
      // Register the new worker.
      worker_pool_.RegisterWorker(std::move(worker));
    } else {
      // Register the new driver.
      JobID job_id = from_flatbuf(*message->driver_id());
      worker->AssignTaskId(job_id);
      worker_pool_.RegisterDriver(std::move(worker));
      local_queues_.AddDriverTaskId(job_id);
    }
  } break;
  case protocol::MessageType::GetTask: {
    std::shared_ptr<Worker> worker = worker_pool_.GetRegisteredWorker(client);
    RAY_CHECK(worker);
    // If the worker was assigned a task, mark it as finished.
    if (!worker->GetAssignedTaskId().is_nil()) {
      FinishAssignedTask(*worker);
    }
    // Return the worker to the idle pool.
    worker_pool_.PushWorker(std::move(worker));
    // Call task dispatch to assign work to the new worker.
    DispatchTasks();

  } break;
  case protocol::MessageType::DisconnectClient: {
    // Remove the dead worker from the pool and stop listening for messages.
    const std::shared_ptr<Worker> worker = worker_pool_.GetRegisteredWorker(client);

    if (worker) {
      // The client is a worker. Handle the case where the worker is killed
      // while executing a task. Clean up the assigned task's resources, push
      // an error to the driver.
      // (See design_docs/task_states.rst for the state transition diagram.)
      const TaskID &task_id = worker->GetAssignedTaskId();
      if (!task_id.is_nil()) {
        auto const &running_tasks = local_queues_.GetRunningTasks();
        // TODO(rkn): This is too heavyweight just to get the task's driver ID.
        auto const it = std::find_if(
            running_tasks.begin(), running_tasks.end(), [task_id](const Task &task) {
              return task.GetTaskSpecification().TaskId() == task_id;
            });
        RAY_CHECK(running_tasks.size() != 0);
        RAY_CHECK(it != running_tasks.end());
        const TaskSpecification &spec = it->GetTaskSpecification();
        const JobID job_id = spec.DriverId();
        // TODO(rkn): Define this constant somewhere else.
        std::string type = "worker_died";
        std::ostringstream error_message;
        error_message << "A worker died or was killed while executing task " << task_id
                      << ".";
        RAY_CHECK_OK(gcs_client_->error_table().PushErrorToDriver(
            job_id, type, error_message.str(), current_time_ms()));

        // Handle the task failure in order to raise an exception in the
        // application.
        TreatTaskAsFailed(spec);
        task_dependency_manager_.TaskCanceled(spec.TaskId());
        local_queues_.RemoveTask(spec.TaskId());
      }

      worker_pool_.DisconnectWorker(worker);

      // If the worker was an actor, add it to the list of dead actors.
      const ActorID actor_id = worker->GetActorId();
      if (!actor_id.is_nil()) {
        // TODO(rkn): Consider broadcasting a message to all of the other
        // node managers so that they can mark the actor as dead.
        RAY_LOG(DEBUG) << "The actor with ID " << actor_id << " died.";
        auto actor_entry = actor_registry_.find(actor_id);
        RAY_CHECK(actor_entry != actor_registry_.end());
        actor_entry->second.MarkDead();
        // For dead actors, if there are remaining tasks for this actor, we
        // should handle them.
        CleanUpTasksForDeadActor(actor_id);
      }

      const ClientID &client_id = gcs_client_->client_table().GetLocalClientId();

      // Return the resources that were being used by this worker.
      auto const &task_resources = worker->GetTaskResourceIds();
      local_available_resources_.Release(task_resources);
      cluster_resource_map_[client_id].Release(task_resources.ToResourceSet());
      worker->ResetTaskResourceIds();

      auto const &lifetime_resources = worker->GetLifetimeResourceIds();
      local_available_resources_.Release(lifetime_resources);
      cluster_resource_map_[client_id].Release(lifetime_resources.ToResourceSet());
      worker->ResetLifetimeResourceIds();

      // Since some resources may have been released, we can try to dispatch more tasks.
      DispatchTasks();
    } else {
<<<<<<< HEAD
      // This is a driver.
      RAY_CHECK_OK(gcs_client_->driver_table().AppendDriverData(client->GetClientID(),
                                                                /*is_dead=*/true));
=======
      // The client is a driver.
      const std::shared_ptr<Worker> driver = worker_pool_.GetRegisteredDriver(client);
      RAY_CHECK(driver);
      auto driver_id = driver->GetAssignedTaskId();
      RAY_CHECK(!driver_id.is_nil());
      local_queues_.RemoveDriverTaskId(driver_id);
      worker_pool_.DisconnectDriver(driver);
>>>>>>> 89f60e39
    }
    return;
  } break;
  case protocol::MessageType::SubmitTask: {
    // Read the task submitted by the client.
    auto message = flatbuffers::GetRoot<protocol::SubmitTaskRequest>(message_data);
    TaskExecutionSpecification task_execution_spec(
        from_flatbuf(*message->execution_dependencies()));
    TaskSpecification task_spec(*message->task_spec());
    Task task(task_execution_spec, task_spec);
    // Submit the task to the local scheduler. Since the task was submitted
    // locally, there is no uncommitted lineage.
    SubmitTask(task, Lineage());
  } break;
  case protocol::MessageType::ReconstructObjects: {
    auto message = flatbuffers::GetRoot<protocol::ReconstructObjects>(message_data);
    std::vector<ObjectID> required_object_ids;
    for (size_t i = 0; i < message->object_ids()->size(); ++i) {
      ObjectID object_id = from_flatbuf(*message->object_ids()->Get(i));
      if (!task_dependency_manager_.CheckObjectLocal(object_id)) {
        if (message->fetch_only()) {
          // If only a fetch is required, then do not subscribe to the
          // dependencies to the task dependency manager.
          RAY_CHECK_OK(object_manager_.Pull(object_id));
        } else {
          // If reconstruction is also required, then add any missing objects
          // to the list to subscribe to in the task dependency manager. These
          // objects will be pulled from remote node managers and reconstructed
          // if necessary.
          required_object_ids.push_back(object_id);
        }
      }
    }

    if (!required_object_ids.empty()) {
      std::shared_ptr<Worker> worker = worker_pool_.GetRegisteredWorker(client);
      if (worker) {
        // The client is a worker.  Mark the worker as blocked. This
        // temporarily releases any resources that the worker holds while it is
        // blocked.
        HandleWorkerBlocked(worker);
      } else {
        // The client is a driver. Drivers do not hold resources, so we simply
        // mark the driver as blocked.
        worker = worker_pool_.GetRegisteredDriver(client);
        RAY_CHECK(worker);
        worker->MarkBlocked();
      }
      const TaskID current_task_id = worker->GetAssignedTaskId();
      RAY_CHECK(!current_task_id.is_nil());
      // Subscribe to the objects required by the ray.get. These objects will
      // be fetched and/or reconstructed as necessary, until the objects become
      // local or are unsubscribed.
      task_dependency_manager_.SubscribeDependencies(current_task_id,
                                                     required_object_ids);
    }
  } break;
  case protocol::MessageType::NotifyUnblocked: {
    std::shared_ptr<Worker> worker = worker_pool_.GetRegisteredWorker(client);

    // Re-acquire the CPU resources for the task that was assigned to the
    // unblocked worker.
    // TODO(swang): Because the object dependencies are tracked in the task
    // dependency manager, we could actually remove this message entirely and
    // instead unblock the worker once all the objects become available.
    bool was_blocked;
    if (worker) {
      was_blocked = worker->IsBlocked();
      // Mark the worker as unblocked. This returns the temporarily released
      // resources to the worker.
      HandleWorkerUnblocked(worker);
    } else {
      // The client is a driver. Drivers do not hold resources, so we simply
      // mark the driver as unblocked.
      worker = worker_pool_.GetRegisteredDriver(client);
      RAY_CHECK(worker);
      was_blocked = worker->IsBlocked();
      worker->MarkUnblocked();
    }
    // Unsubscribe to the objects. Any fetch or reconstruction operations to
    // make the objects local are canceled.
    if (was_blocked) {
      const TaskID current_task_id = worker->GetAssignedTaskId();
      RAY_CHECK(!current_task_id.is_nil());
      task_dependency_manager_.UnsubscribeDependencies(current_task_id);
    }
  } break;
  case protocol::MessageType::WaitRequest: {
    // Read the data.
    auto message = flatbuffers::GetRoot<protocol::WaitRequest>(message_data);
    std::vector<ObjectID> object_ids = from_flatbuf(*message->object_ids());
    int64_t wait_ms = message->timeout();
    uint64_t num_required_objects = static_cast<uint64_t>(message->num_ready_objects());
    bool wait_local = message->wait_local();

    ray::Status status = object_manager_.Wait(
        object_ids, wait_ms, num_required_objects, wait_local,
        [client](std::vector<ObjectID> found, std::vector<ObjectID> remaining) {
          // Write the data.
          flatbuffers::FlatBufferBuilder fbb;
          flatbuffers::Offset<protocol::WaitReply> wait_reply = protocol::CreateWaitReply(
              fbb, to_flatbuf(fbb, found), to_flatbuf(fbb, remaining));
          fbb.Finish(wait_reply);
          RAY_CHECK_OK(
              client->WriteMessage(static_cast<int64_t>(protocol::MessageType::WaitReply),
                                   fbb.GetSize(), fbb.GetBufferPointer()));
        });
    RAY_CHECK_OK(status);
  } break;
  case protocol::MessageType::PushErrorRequest: {
    auto message = flatbuffers::GetRoot<protocol::PushErrorRequest>(message_data);

    JobID job_id = from_flatbuf(*message->job_id());
    auto const &type = string_from_flatbuf(*message->type());
    auto const &error_message = string_from_flatbuf(*message->error_message());
    double timestamp = message->timestamp();

    RAY_CHECK_OK(gcs_client_->error_table().PushErrorToDriver(job_id, type, error_message,
                                                              timestamp));
  } break;
  case protocol::MessageType::PushProfileEventsRequest: {
    auto message = flatbuffers::GetRoot<ProfileTableData>(message_data);

    RAY_CHECK_OK(gcs_client_->profile_table().AddProfileEventBatch(*message));
  } break;

  default:
    RAY_LOG(FATAL) << "Received unexpected message type " << message_type;
  }

  // Listen for more messages.
  client->ProcessMessages();
}

void NodeManager::ProcessNewNodeManager(TcpClientConnection &node_manager_client) {
  node_manager_client.ProcessMessages();
}

void NodeManager::ProcessNodeManagerMessage(TcpClientConnection &node_manager_client,
                                            int64_t message_type,
                                            const uint8_t *message_data) {
  switch (static_cast<protocol::MessageType>(message_type)) {
  case protocol::MessageType::ForwardTaskRequest: {
    auto message = flatbuffers::GetRoot<protocol::ForwardTaskRequest>(message_data);
    TaskID task_id = from_flatbuf(*message->task_id());

    Lineage uncommitted_lineage(*message);
    const Task &task = uncommitted_lineage.GetEntry(task_id)->TaskData();
    RAY_LOG(DEBUG) << "got task " << task.GetTaskSpecification().TaskId()
                   << " spillback=" << task.GetTaskExecutionSpecReadonly().NumForwards();
    SubmitTask(task, uncommitted_lineage, /* forwarded = */ true);
  } break;
  case protocol::MessageType::DisconnectClient: {
    // TODO(rkn): We need to do some cleanup here.
    RAY_LOG(DEBUG) << "Received disconnect message from remote node manager. "
                   << "We need to do some cleanup here.";
  } break;
  default:
    RAY_LOG(FATAL) << "Received unexpected message type " << message_type;
  }
  node_manager_client.ProcessMessages();
}

void NodeManager::ScheduleTasks() {
  auto policy_decision = scheduling_policy_.Schedule(
      cluster_resource_map_, gcs_client_->client_table().GetLocalClientId(),
      remote_clients_);
#ifndef NDEBUG
  RAY_LOG(DEBUG) << "[NM ScheduleTasks] policy decision:";
  for (const auto &pair : policy_decision) {
    TaskID task_id = pair.first;
    ClientID client_id = pair.second;
    RAY_LOG(DEBUG) << task_id << " --> " << client_id;
  }
#endif

  // Extract decision for this local scheduler.
  std::unordered_set<TaskID> local_task_ids;
  // Iterate over (taskid, clientid) pairs, extract tasks assigned to the local node.
  for (const auto &task_schedule : policy_decision) {
    const TaskID task_id = task_schedule.first;
    const ClientID client_id = task_schedule.second;
    if (client_id == gcs_client_->client_table().GetLocalClientId()) {
      local_task_ids.insert(task_id);
    } else {
      // TODO(atumanov): need a better interface for task exit on forward.
      // (See design_docs/task_states.rst for the state transition diagram.)
      const auto task = local_queues_.RemoveTask(task_id);
      // Attempt to forward the task. If this fails to forward the task,
      // the task will be resubmit locally.
      ForwardTaskOrResubmit(task, client_id);
    }
  }

  // Transition locally placed tasks to waiting or ready for dispatch.
  if (local_task_ids.size() > 0) {
    std::vector<Task> tasks = local_queues_.RemoveTasks(local_task_ids);
    for (const auto &t : tasks) {
      EnqueuePlaceableTask(t);
    }
  }
}

void NodeManager::TreatTaskAsFailed(const TaskSpecification &spec) {
  RAY_LOG(DEBUG) << "Treating task " << spec.TaskId() << " as failed.";
  // Loop over the return IDs (except the dummy ID) and store a fake object in
  // the object store.
  int64_t num_returns = spec.NumReturns();
  if (spec.IsActorTask()) {
    // TODO(rkn): We subtract 1 to avoid the dummy ID. However, this leaks
    // information about the TaskSpecification implementation.
    num_returns -= 1;
  }
  for (int64_t i = 0; i < num_returns; i++) {
    const ObjectID object_id = spec.ReturnId(i);

    std::shared_ptr<Buffer> data;
    // TODO(ekl): this writes an invalid arrow object, which is sufficient to
    // signal that the worker failed, but it would be nice to return more
    // detailed failure metadata in the future.
    arrow::Status status =
        store_client_.Create(object_id.to_plasma_id(), 1, NULL, 0, &data);
    if (!status.IsPlasmaObjectExists()) {
      // TODO(rkn): We probably don't want this checks. E.g., if the object
      // store is full, we don't want to kill the raylet.
      ARROW_CHECK_OK(status);
      ARROW_CHECK_OK(store_client_.Seal(object_id.to_plasma_id()));
    }
  }
}

void NodeManager::SubmitTask(const Task &task, const Lineage &uncommitted_lineage,
                             bool forwarded) {
  // Add the task and its uncommitted lineage to the lineage cache.
  lineage_cache_.AddWaitingTask(task, uncommitted_lineage);

  const TaskSpecification &spec = task.GetTaskSpecification();
  if (spec.IsActorTask()) {
    // Check whether we know the location of the actor.
    const auto actor_entry = actor_registry_.find(spec.ActorId());
    if (actor_entry != actor_registry_.end()) {
      // We have a known location for the actor.
      auto node_manager_id = actor_entry->second.GetNodeManagerId();
      if (node_manager_id == gcs_client_->client_table().GetLocalClientId()) {
        // The actor is local. Check if the actor is still alive.
        if (!actor_entry->second.IsAlive()) {
          // Handle the fact that this actor is dead.
          TreatTaskAsFailed(spec);
        } else {
          // Queue the task for local execution, bypassing placement.
          EnqueuePlaceableTask(task);
        }
      } else {
        // The actor is remote. Forward the task to the node manager that owns
        // the actor.
        if (gcs_client_->client_table().IsRemoved(node_manager_id)) {
          // The remote node manager is dead, so handle the fact that this actor
          // is also dead.
          TreatTaskAsFailed(spec);
        } else {
          // Attempt to forward the task. If this fails to forward the task,
          // the task will be resubmit locally.
          ForwardTaskOrResubmit(task, node_manager_id);
        }
      }
    } else {
      // We do not have a registered location for the object, so either the
      // actor has not yet been created or we missed the notification for the
      // actor creation because this node joined the cluster after the actor
      // was already created. Look up the actor's registered location in case
      // we missed the creation notification.
      // NOTE(swang): This codepath needs to be tested in a cluster setting.
      auto lookup_callback = [this](gcs::AsyncGcsClient *client, const ActorID &actor_id,
                                    const std::vector<ActorTableDataT> &data) {
        if (!data.empty()) {
          // The actor has been created.
          HandleActorCreation(actor_id, data);
        } else {
          // The actor has not yet been created.
          // TODO(swang): Set a timer for reconstructing the actor creation
          // task.
        }
      };
      RAY_CHECK_OK(gcs_client_->actor_table().Lookup(JobID::nil(), spec.ActorId(),
                                                     lookup_callback));
      // Keep the task queued until we discover the actor's location.
      // (See design_docs/task_states.rst for the state transition diagram.)
      local_queues_.QueueMethodsWaitingForActorCreation({task});
      // Mark the task as pending. It will be canceled once we discover the
      // actor's location and either execute the task ourselves or forward it
      // to another node.
      task_dependency_manager_.TaskPending(task);
    }
  } else {
    // This is a non-actor task. Queue the task for a placement decision or for dispatch
    // if the task was forwarded.
    if (forwarded) {
      // Check for local dependencies and enqueue as waiting or ready for dispatch.
      EnqueuePlaceableTask(task);
    } else {
      // (See design_docs/task_states.rst for the state transition diagram.)
      local_queues_.QueuePlaceableTasks({task});
      ScheduleTasks();
    }
  }
}

void NodeManager::HandleWorkerBlocked(std::shared_ptr<Worker> worker) {
  RAY_CHECK(worker);
  if (worker->IsBlocked()) {
    return;
  }
  // If the worker isn't already blocked, then release any CPU resources that
  // it acquired for its assigned task while it is blocked. The resources will
  // be acquired again once the worker is unblocked.
  RAY_CHECK(!worker->GetAssignedTaskId().is_nil());
  // (See design_docs/task_states.rst for the state transition diagram.)
  const auto task = local_queues_.RemoveTask(worker->GetAssignedTaskId());
  // Get the CPU resources required by the running task.
  const auto required_resources = task.GetTaskSpecification().GetRequiredResources();
  double required_cpus = required_resources.GetNumCpus();
  const std::unordered_map<std::string, double> cpu_resources = {
      {kCPU_ResourceLabel, required_cpus}};

  // Release the CPU resources.
  auto const cpu_resource_ids = worker->ReleaseTaskCpuResources();
  local_available_resources_.Release(cpu_resource_ids);
  RAY_CHECK(cluster_resource_map_[gcs_client_->client_table().GetLocalClientId()].Release(
      ResourceSet(cpu_resources)));

  // Mark the task as blocked.
  local_queues_.QueueBlockedTasks({task});
  worker->MarkBlocked();

  // Try to dispatch more tasks since the blocked worker released some
  // resources.
  DispatchTasks();
}

void NodeManager::HandleWorkerUnblocked(std::shared_ptr<Worker> worker) {
  RAY_CHECK(worker);
  if (!worker->IsBlocked()) {
    return;
  }

  // (See design_docs/task_states.rst for the state transition diagram.)
  const auto task = local_queues_.RemoveTask(worker->GetAssignedTaskId());
  // Get the CPU resources required by the running task.
  const auto required_resources = task.GetTaskSpecification().GetRequiredResources();
  double required_cpus = required_resources.GetNumCpus();
  const ResourceSet cpu_resources(
      std::unordered_map<std::string, double>({{kCPU_ResourceLabel, required_cpus}}));

  // Check if we can reacquire the CPU resources.
  bool oversubscribed = !local_available_resources_.Contains(cpu_resources);

  if (!oversubscribed) {
    // Reacquire the CPU resources for the worker. Note that care needs to be
    // taken if the user is using the specific CPU IDs since the IDs that we
    // reacquire here may be different from the ones that the task started with.
    auto const resource_ids = local_available_resources_.Acquire(cpu_resources);
    worker->AcquireTaskCpuResources(resource_ids);
    RAY_CHECK(
        cluster_resource_map_[gcs_client_->client_table().GetLocalClientId()].Acquire(
            cpu_resources));
  } else {
    // In this case, we simply don't reacquire the CPU resources for the worker.
    // The worker can keep running and when the task finishes, it will simply
    // not have any CPU resources to release.
    RAY_LOG(WARNING)
        << "Resources oversubscribed: "
        << cluster_resource_map_[gcs_client_->client_table().GetLocalClientId()]
               .GetAvailableResources()
               .ToString();
  }

  // Mark the task as running again.
  // (See design_docs/task_states.rst for the state transition diagram.)
  local_queues_.QueueRunningTasks({task});
  worker->MarkUnblocked();
}

void NodeManager::EnqueuePlaceableTask(const Task &task) {
  // Mark the task as pending. Once the task has finished execution, or once it
  // has been forwarded to another node, the task must be marked as canceled in
  // the TaskDependencyManager.
  task_dependency_manager_.TaskPending(task);
  // TODO(atumanov): add task lookup hashmap and change EnqueuePlaceableTask to take
  // a vector of TaskIDs. Trigger MoveTask internally.
  // Subscribe to the task's dependencies.
  bool args_ready = task_dependency_manager_.SubscribeDependencies(
      task.GetTaskSpecification().TaskId(), task.GetDependencies());
  // Enqueue the task. If all dependencies are available, then the task is queued
  // in the READY state, else the WAITING state.
  // (See design_docs/task_states.rst for the state transition diagram.)
  if (args_ready) {
    local_queues_.QueueReadyTasks({task});
    // Try to dispatch the newly ready task.
    DispatchTasks();
  } else {
    local_queues_.QueueWaitingTasks({task});
  }
}

void NodeManager::AssignTask(Task &task) {
  const TaskSpecification &spec = task.GetTaskSpecification();

  // If this is an actor task, check that the new task has the correct counter.
  if (spec.IsActorTask()) {
    if (CheckDuplicateActorTask(actor_registry_, spec)) {
      // Drop tasks that have already been executed.
      return;
    }
  }

  // Try to get an idle worker that can execute this task.
  std::shared_ptr<Worker> worker = worker_pool_.PopWorker(spec.ActorId());
  if (worker == nullptr) {
    // There are no workers that can execute this task.
    if (!spec.IsActorTask()) {
      // There are no more non-actor workers available to execute this task.
      // Start a new worker.
      worker_pool_.StartWorkerProcess();
    }
    // Queue this task for future assignment. The task will be assigned to a
    // worker once one becomes available.
    // (See design_docs/task_states.rst for the state transition diagram.)
    local_queues_.QueueReadyTasks(std::vector<Task>({task}));
    return;
  }

  RAY_LOG(DEBUG) << "Assigning task to worker with pid " << worker->Pid();
  flatbuffers::FlatBufferBuilder fbb;

  const ClientID &my_client_id = gcs_client_->client_table().GetLocalClientId();

  // Resource accounting: acquire resources for the assigned task.
  auto acquired_resources =
      local_available_resources_.Acquire(spec.GetRequiredResources());
  RAY_CHECK(
      this->cluster_resource_map_[my_client_id].Acquire(spec.GetRequiredResources()));

  if (spec.IsActorCreationTask()) {
    worker->SetLifetimeResourceIds(acquired_resources);
  } else {
    worker->SetTaskResourceIds(acquired_resources);
  }

  ResourceIdSet resource_id_set =
      worker->GetTaskResourceIds().Plus(worker->GetLifetimeResourceIds());
  auto resource_id_set_flatbuf = resource_id_set.ToFlatbuf(fbb);

  auto message = protocol::CreateGetTaskReply(fbb, spec.ToFlatbuffer(fbb),
                                              fbb.CreateVector(resource_id_set_flatbuf));
  fbb.Finish(message);
  auto status = worker->Connection()->WriteMessage(
      static_cast<int64_t>(protocol::MessageType::ExecuteTask), fbb.GetSize(),
      fbb.GetBufferPointer());
  if (status.ok()) {
    // We successfully assigned the task to the worker.
    worker->AssignTaskId(spec.TaskId());
    // If the task was an actor task, then record this execution to guarantee
    // consistency in the case of reconstruction.
    if (spec.IsActorTask()) {
      auto actor_entry = actor_registry_.find(spec.ActorId());
      RAY_CHECK(actor_entry != actor_registry_.end());
      auto execution_dependency = actor_entry->second.GetExecutionDependency();
      // The execution dependency is initialized to the actor creation task's
      // return value, and is subsequently updated to the assigned tasks'
      // return values, so it should never be nil.
      RAY_CHECK(!execution_dependency.is_nil());
      // Update the task's execution dependencies to reflect the actual
      // execution order, to support deterministic reconstruction.
      // NOTE(swang): The update of an actor task's execution dependencies is
      // performed asynchronously. This means that if this node manager dies,
      // we may lose updates that are in flight to the task table. We only
      // guarantee deterministic reconstruction ordering for tasks whose
      // updates are reflected in the task table.
      TaskExecutionSpecification &mutable_spec = task.GetTaskExecutionSpec();
      mutable_spec.SetExecutionDependencies({execution_dependency});
      // Extend the frontier to include the executing task.
      actor_entry->second.ExtendFrontier(spec.ActorHandleId(), spec.ActorDummyObject());
    }
    // We started running the task, so the task is ready to write to GCS.
    lineage_cache_.AddReadyTask(task);
    // Mark the task as running.
    // (See design_docs/task_states.rst for the state transition diagram.)
    local_queues_.QueueRunningTasks(std::vector<Task>({task}));
    // Notify the task dependency manager that we no longer need this task's
    // object dependencies.
    task_dependency_manager_.UnsubscribeDependencies(spec.TaskId());
  } else {
    RAY_LOG(WARNING) << "Failed to send task to worker, disconnecting client";
    // We failed to send the task to the worker, so disconnect the worker.
    ProcessClientMessage(worker->Connection(),
                         static_cast<int64_t>(protocol::MessageType::DisconnectClient),
                         nullptr);
    // Queue this task for future assignment. The task will be assigned to a
    // worker once one becomes available.
    // (See design_docs/task_states.rst for the state transition diagram.)
    local_queues_.QueueReadyTasks(std::vector<Task>({task}));
  }
}

void NodeManager::FinishAssignedTask(Worker &worker) {
  TaskID task_id = worker.GetAssignedTaskId();
  RAY_LOG(DEBUG) << "Finished task " << task_id;

  // (See design_docs/task_states.rst for the state transition diagram.)
  const auto task = local_queues_.RemoveTask(task_id);

  if (task.GetTaskSpecification().IsActorCreationTask()) {
    // If this was an actor creation task, then convert the worker to an actor.
    auto actor_id = task.GetTaskSpecification().ActorCreationId();
    worker.AssignActorId(actor_id);

    // Publish the actor creation event to all other nodes so that methods for
    // the actor will be forwarded directly to this node.
    auto actor_notification = std::make_shared<ActorTableDataT>();
    actor_notification->actor_id = actor_id.binary();
    actor_notification->actor_creation_dummy_object_id =
        task.GetTaskSpecification().ActorDummyObject().binary();
    // TODO(swang): The driver ID.
    actor_notification->driver_id = JobID::nil().binary();
    actor_notification->node_manager_id =
        gcs_client_->client_table().GetLocalClientId().binary();
    RAY_LOG(DEBUG) << "Publishing actor creation: " << actor_id;
    RAY_CHECK_OK(gcs_client_->actor_table().Append(JobID::nil(), actor_id,
                                                   actor_notification, nullptr));

    // Resources required by an actor creation task are acquired for the
    // lifetime of the actor, so we do not release any resources here.
  } else {
    // Release task's resources.
    local_available_resources_.Release(worker.GetTaskResourceIds());
    worker.ResetTaskResourceIds();

    RAY_CHECK(this->cluster_resource_map_[gcs_client_->client_table().GetLocalClientId()]
                  .Release(task.GetTaskSpecification().GetRequiredResources()));
  }

  // If the finished task was an actor task, mark the returned dummy object as
  // locally available. This is not added to the object table, so the update
  // will be invisible to both the local object manager and the other nodes.
  // NOTE(swang): These objects are never cleaned up. We should consider
  // removing the objects, e.g., when an actor is terminated.
  if (task.GetTaskSpecification().IsActorCreationTask() ||
      task.GetTaskSpecification().IsActorTask()) {
    auto dummy_object = task.GetTaskSpecification().ActorDummyObject();
    HandleObjectLocal(dummy_object);
  }

  // Notify the task dependency manager that this task has finished execution.
  task_dependency_manager_.TaskCanceled(task_id);

  // Unset the worker's assigned task.
  worker.AssignTaskId(TaskID::nil());
}

void NodeManager::ResubmitTask(const TaskID &task_id) {
  RAY_LOG(WARNING) << "Task re-execution is not currently implemented";
}

void NodeManager::HandleObjectLocal(const ObjectID &object_id) {
  // Notify the task dependency manager that this object is local.
  const auto ready_task_ids = task_dependency_manager_.HandleObjectLocal(object_id);
  // Transition the tasks whose dependencies are now fulfilled to the ready
  // state.
  if (ready_task_ids.size() > 0) {
    std::unordered_set<TaskID> ready_task_id_set(ready_task_ids.begin(),
                                                 ready_task_ids.end());
    // Transition tasks from waiting to scheduled.
    // (See design_docs/task_states.rst for the state transition diagram.)
    local_queues_.MoveTasks(ready_task_id_set, TaskState::WAITING, TaskState::READY);
    // New scheduled tasks appeared in the queue, try to dispatch them.
    DispatchTasks();

    // Check that remaining tasks that could not be transitioned are blocked
    // workers or drivers.
    local_queues_.FilterState(ready_task_id_set, TaskState::BLOCKED);
    local_queues_.FilterState(ready_task_id_set, TaskState::DRIVER);
    RAY_CHECK(ready_task_id_set.empty());
  }
}

void NodeManager::HandleObjectMissing(const ObjectID &object_id) {
  // Notify the task dependency manager that this object is no longer local.
  const auto waiting_task_ids = task_dependency_manager_.HandleObjectMissing(object_id);
  // Transition any tasks that were in the runnable state and are dependent on
  // this object to the waiting state.
  if (!waiting_task_ids.empty()) {
    // Transition the tasks back to the waiting state. They will be made
    // runnable once the deleted object becomes available again.
    std::unordered_set<TaskID> waiting_task_id_set(waiting_task_ids.begin(),
                                                   waiting_task_ids.end());
    local_queues_.MoveTasks(waiting_task_id_set, TaskState::READY, TaskState::WAITING);

    // Check that remaining tasks that could not be transitioned are running
    // workers or drivers, now blocked in a get.
    local_queues_.FilterState(waiting_task_id_set, TaskState::RUNNING);
    if (!waiting_task_id_set.empty()) {
      RAY_CHECK(waiting_task_id_set.size() == 1);
      RAY_CHECK(waiting_task_id_set.begin()->is_nil());
    }
  }
}

void NodeManager::ForwardTaskOrResubmit(const Task &task,
                                        const ClientID &node_manager_id) {
  /// TODO(rkn): Should we check that the node manager is remote and not local?
  /// TODO(rkn): Should we check if the remote node manager is known to be dead?
  const TaskID task_id = task.GetTaskSpecification().TaskId();

  // Attempt to forward the task.
  if (!ForwardTask(task, node_manager_id).ok()) {
    RAY_LOG(INFO) << "Failed to forward task " << task_id << " to node manager "
                  << node_manager_id;

    // Create a timer to resubmit the task in a little bit. TODO(rkn): Really
    // this should be a unique_ptr instead of a shared_ptr. However, it's a
    // little harder to move unique_ptrs into lambdas.
    auto retry_timer = std::make_shared<boost::asio::deadline_timer>(io_service_);
    auto retry_duration = boost::posix_time::milliseconds(
        RayConfig::instance().node_manager_forward_task_retry_timeout_milliseconds());
    retry_timer->expires_from_now(retry_duration);
    retry_timer->async_wait(
        [this, task, task_id, retry_timer](const boost::system::error_code &error) {
          // Timer killing will receive the boost::asio::error::operation_aborted,
          // we only handle the timeout event.
          RAY_CHECK(!error);
          RAY_LOG(INFO) << "In ForwardTask retry callback for task " << task_id;
          EnqueuePlaceableTask(task);
        });
  }
}

ray::Status NodeManager::ForwardTask(const Task &task, const ClientID &node_id) {
  const auto &spec = task.GetTaskSpecification();
  auto task_id = spec.TaskId();

  // Get and serialize the task's uncommitted lineage.
  auto uncommitted_lineage = lineage_cache_.GetUncommittedLineage(task_id);
  Task &lineage_cache_entry_task =
      uncommitted_lineage.GetEntryMutable(task_id)->TaskDataMutable();
  // Increment forward count for the forwarded task.
  lineage_cache_entry_task.GetTaskExecutionSpec().IncrementNumForwards();

  flatbuffers::FlatBufferBuilder fbb;
  auto request = uncommitted_lineage.ToFlatbuffer(fbb, task_id);
  fbb.Finish(request);

  RAY_LOG(DEBUG) << "Forwarding task " << task_id << " to " << node_id << " spillback="
                 << lineage_cache_entry_task.GetTaskExecutionSpec().NumForwards();

  auto client_info = gcs_client_->client_table().GetClient(node_id);

  // Lookup remote server connection for this node_id and use it to send the request.
  auto it = remote_server_connections_.find(node_id);
  if (it == remote_server_connections_.end()) {
    // TODO(atumanov): caller must handle failure to ensure tasks are not lost.
    RAY_LOG(INFO) << "No NodeManager connection found for GCS client id " << node_id;
    return ray::Status::IOError("NodeManager connection not found");
  }

  auto &server_conn = it->second;
  auto status = server_conn.WriteMessage(
      static_cast<int64_t>(protocol::MessageType::ForwardTaskRequest), fbb.GetSize(),
      fbb.GetBufferPointer());
  if (status.ok()) {
    // If we were able to forward the task, remove the forwarded task from the
    // lineage cache since the receiving node is now responsible for writing
    // the task to the GCS.
    lineage_cache_.RemoveWaitingTask(task_id);
    // Notify the task dependency manager that we are no longer responsible
    // for executing this task.
    task_dependency_manager_.TaskCanceled(task_id);
    // Preemptively push any local arguments to the receiving node. For now, we
    // only do this with actor tasks, since actor tasks must be executed by a
    // specific process and therefore have affinity to the receiving node.
    if (spec.IsActorTask()) {
      // Iterate through the object's arguments. NOTE(swang): We do not include
      // the execution dependencies here since those cannot be transferred
      // between nodes.
      for (int i = 0; i < spec.NumArgs(); ++i) {
        int count = spec.ArgIdCount(i);
        for (int j = 0; j < count; j++) {
          ObjectID argument_id = spec.ArgId(i, j);
          // If the argument is local, then push it to the receiving node.
          if (task_dependency_manager_.CheckObjectLocal(argument_id)) {
            object_manager_.Push(argument_id, node_id);
          }
        }
      }
    }
  } else {
    // TODO(atumanov): caller must handle ForwardTask failure.
    RAY_LOG(WARNING) << "[NodeManager][ForwardTask] failed to forward task " << task_id
                     << " to node " << node_id;
  }
  return status;
}

}  // namespace raylet

}  // namespace ray<|MERGE_RESOLUTION|>--- conflicted
+++ resolved
@@ -470,11 +470,8 @@
   switch (static_cast<protocol::MessageType>(message_type)) {
   case protocol::MessageType::RegisterClientRequest: {
     auto message = flatbuffers::GetRoot<protocol::RegisterClientRequest>(message_data);
-<<<<<<< HEAD
     client->SetClientID(from_flatbuf(*message->client_id()));
-=======
     auto worker = std::make_shared<Worker>(message->worker_pid(), client);
->>>>>>> 89f60e39
     if (message->is_worker()) {
       // Register the new worker.
       worker_pool_.RegisterWorker(std::move(worker));
@@ -567,19 +564,15 @@
       // Since some resources may have been released, we can try to dispatch more tasks.
       DispatchTasks();
     } else {
-<<<<<<< HEAD
-      // This is a driver.
+      // The client is a driver.
       RAY_CHECK_OK(gcs_client_->driver_table().AppendDriverData(client->GetClientID(),
                                                                 /*is_dead=*/true));
-=======
-      // The client is a driver.
       const std::shared_ptr<Worker> driver = worker_pool_.GetRegisteredDriver(client);
       RAY_CHECK(driver);
       auto driver_id = driver->GetAssignedTaskId();
       RAY_CHECK(!driver_id.is_nil());
       local_queues_.RemoveDriverTaskId(driver_id);
       worker_pool_.DisconnectDriver(driver);
->>>>>>> 89f60e39
     }
     return;
   } break;
