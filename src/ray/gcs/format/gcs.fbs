enum Language:int {
  PYTHON = 0,
  CPP = 1,
  JAVA = 2
}

// These indexes are mapped to strings in ray_redis_module.cc.
enum TablePrefix:int {
  UNUSED = 0,
  TASK,
  RAYLET_TASK,
  CLIENT,
  OBJECT,
  ACTOR,
  FUNCTION,
  TASK_RECONSTRUCTION,
  HEARTBEAT,
  ERROR_INFO,
<<<<<<< HEAD
  DRIVER,
=======
  PROFILE,
>>>>>>> 7edc6773
}

// The channel that Add operations to the Table should be published on, if any.
enum TablePubsub:int {
  NO_PUBLISH = 0,
  TASK,
  RAYLET_TASK,
  CLIENT,
  OBJECT,
  ACTOR,
  HEARTBEAT,
  ERROR_INFO,
  DRIVER,
}

table GcsTableEntry {
  id: string;
  entries: [string];
}

table FunctionTableData {
  language: Language;
  name: string;
  data: string;
}

table ObjectTableData {
  // The size of the object.
  object_size: long;
  // The node manager ID that this object appeared on or was evicted by.
  manager: string;
  // Whether this entry is an addition or a deletion.
  is_eviction: bool;
  // The number of times this object has been evicted from this node so far.
  num_evictions: int;
  // Whether this object was created by ray.put.
  is_put: bool;
  // The task that created this object.
  task_id: string;

}

table TaskReconstructionData {
  num_executions: int;
  node_manager_id: string;
}

enum SchedulingState:int {
  NONE = 0,
  WAITING = 1,
  SCHEDULED = 2,
  QUEUED = 4,
  RUNNING = 8,
  DONE = 16,
  LOST = 32,
  RECONSTRUCTING = 64
}

table TaskTableData {
  // The state of the task.
  scheduling_state: SchedulingState;
  // A local scheduler ID.
  scheduler_id: string;
  // A string of bytes representing the task's TaskExecutionDependencies.
  execution_dependencies: string;
  // The number of times the task was spilled back by local schedulers.
  spillback_count: long;
  // A string of bytes representing the task specification.
  task_info: string;
  // TODO(pcm): This is at the moment duplicated in task_info, remove that one
  updated: bool;
}

table TaskTableTestAndUpdate {
  test_scheduler_id: string;
  test_state_bitmask: SchedulingState;
  update_state: SchedulingState;
}

table ClassTableData {
}

table ActorTableData {
  // The ID of the actor that was created.
  actor_id: string;
  // The dummy object ID returned by the actor creation task. If the actor
  // dies, then this is the object that should be reconstructed for the actor
  // to be recreated.
  actor_creation_dummy_object_id: string;
  // The ID of the driver that created the actor.
  driver_id: string;
  // The ID of the node manager that created the actor.
  node_manager_id: string;
}

table ErrorTableData {
  // The ID of the job that the error is for.
  job_id: string;
  // The type of the error.
  type: string;
  // The error message.
  error_message: string;
  // The timestamp of the error message.
  timestamp: double;
}

table CustomSerializerData {
}

table ConfigTableData {
}

table ProfileEvent {
  // The type of the event.
  event_type: string;
  // The start time of the event.
  start_time: double;
  // The end time of the event. If the event is a point event, then this should
  // be the same as the start time.
  end_time: double;
  // Additional data associated with the event. This data must be serialized
  // using JSON.
  extra_data: string;
}

table ProfileTableData {
  // The type of the component that generated the event, e.g., worker or
  // object_manager, or node_manager.
  component_type: string;
  // An identifier for the component that generated the event.
  component_id: string;
  // An identifier for the node that generated the event.
  node_ip_address: string;
  // This is a batch of profiling events. We batch these together for
  // performance reasons because a single task may generate many events, and
  // we don't want each event to require a GCS command.
  profile_events: [ProfileEvent];
}

table RayResource {
  // The type of the resource.
  resource_name: string;
  // The total capacity of this resource type.
  resource_capacity: double;
}

table ClientTableData {
  // The client ID of the client that the message is about.
  client_id: string;
  // The IP address of the client's node manager.
  node_manager_address: string;
  // The IPC socket name of the client's raylet.
  raylet_socket_name: string;
  // The IPC socket name of the client's plasma store.
  object_store_socket_name: string;
  // The port at which the client's node manager is listening for TCP
  // connections from other node managers.
  node_manager_port: int;
  // The port at which the client's object manager is listening for TCP
  // connections from other object managers.
  object_manager_port: int;
  // True if the message is about the addition of a client and false if it is
  // about the deletion of a client.
  is_insertion: bool;
  resources_total_label: [string];
  resources_total_capacity: [double];
}

table HeartbeatTableData {
  // Node manager client id
  client_id: string;
  // Resource capacity currently available on this node manager.
  resources_available_label: [string];
  resources_available_capacity: [double];
  // Total resource capacity configured for this node manager.
  resources_total_label: [string];
  resources_total_capacity: [double];
}

table DriverTableData {
  // The driver ID.
  driver_id: string;
  // Whether it's dead.
  is_dead: bool;
}<|MERGE_RESOLUTION|>--- conflicted
+++ resolved
@@ -16,11 +16,8 @@
   TASK_RECONSTRUCTION,
   HEARTBEAT,
   ERROR_INFO,
-<<<<<<< HEAD
   DRIVER,
-=======
   PROFILE,
->>>>>>> 7edc6773
 }
 
 // The channel that Add operations to the Table should be published on, if any.
