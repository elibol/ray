#include "gtest/gtest.h"

// TODO(pcm): get rid of this and replace with the type safe plasma event loop
extern "C" {
#include "hiredis/adapters/ae.h"
#include "hiredis/async.h"
#include "hiredis/hiredis.h"
}

#include "ray/gcs/client.h"
#include "ray/gcs/tables.h"

namespace ray {

/* Flush redis. */
static inline void flushall_redis(void) {
  redisContext *context = redisConnect("127.0.0.1", 6379);
  freeReplyObject(redisCommand(context, "FLUSHALL"));
  redisFree(context);
}

class TestGcs : public ::testing::Test {
 public:
  TestGcs() : num_callbacks_(0) {
    client_ = std::make_shared<gcs::AsyncGcsClient>();
    RAY_CHECK_OK(client_->Connect("127.0.0.1", 6379));

    job_id_ = JobID::from_random();
  }

  virtual ~TestGcs() {
    // Clear all keys in the GCS.
    flushall_redis();
  };

  virtual void Start() = 0;

  virtual void Stop() = 0;

  int64_t NumCallbacks() const { return num_callbacks_; }

  void IncrementNumCallbacks() { num_callbacks_++; }

 protected:
  int64_t num_callbacks_;
  std::shared_ptr<gcs::AsyncGcsClient> client_;
  JobID job_id_;
};

TestGcs *test;

class TestGcsWithAe : public TestGcs {
 public:
  TestGcsWithAe() {
    loop_ = aeCreateEventLoop(1024);
    RAY_CHECK_OK(client_->context()->AttachToEventLoop(loop_));
  }
  ~TestGcsWithAe() override {
    // Destroy the client first since it has a reference to the event loop.
    client_.reset();
    aeDeleteEventLoop(loop_);
  }
  void Start() override { aeMain(loop_); }
  void Stop() override { aeStop(loop_); }

 private:
  aeEventLoop *loop_;
};

class TestGcsWithAsio : public TestGcs {
 public:
  TestGcsWithAsio() : TestGcs(), io_service_(), work_(io_service_) {
    RAY_CHECK_OK(client_->Attach(io_service_));
  }
  ~TestGcsWithAsio() {
    // Destroy the client first since it has a reference to the event loop.
    client_.reset();
  }
  void Start() override { io_service_.run(); }
  void Stop() override { io_service_.stop(); }

 private:
  boost::asio::io_service io_service_;
  // Give the event loop some work so that it's forced to run until Stop() is
  // called.
  boost::asio::io_service::work work_;
};

// Object table callback functions.
void ObjectAdded(gcs::AsyncGcsClient *client, const UniqueID &id,
                 const ObjectTableDataT &data) {
  ASSERT_EQ(data.managers, std::vector<std::string>({"A", "B"}));
}

<<<<<<< HEAD
void ObjectLookup(gcs::AsyncGcsClient *client, const UniqueID &id,
            std::shared_ptr<ObjectTableDataT> data) {
=======
void Lookup(gcs::AsyncGcsClient *client, const UniqueID &id,
            const ObjectTableDataT &data) {
>>>>>>> 0ad1054b
  // Check that the object entry was added.
  ASSERT_EQ(data.managers, std::vector<std::string>({"A", "B"}));
  test->Stop();
}

void ObjectLookupFailed(gcs::AsyncGcsClient *client, const UniqueID &id) {
  // Object entry failed.
  RAY_CHECK(false);
  test->Stop();
}

<<<<<<< HEAD
// Heartbeat table callback functions.
void HeartbeatAdded(gcs::AsyncGcsClient *client, const ClientID &id,
                 std::shared_ptr<HeartbeatTableDataT> data) {
  std::vector<std::string> labels({"CPU", "GPU"});
  std::vector<double> available_capacity({1,0});
  std::vector<double> total_capacity({2,2});
  ASSERT_EQ(data->client_id, id.hex());
  ASSERT_EQ(data->resources_available_label, labels);
  ASSERT_EQ(data->resources_total_label, labels);
  ASSERT_EQ(data->resources_available_capacity, available_capacity);
  ASSERT_EQ(data->resources_total_capacity, total_capacity);
}

// Callback for successful completion of Table::Add.
void HeartbeatLookup(gcs::AsyncGcsClient *client, const ClientID &id,
                  std::shared_ptr<HeartbeatTableDataT> data) {
  // Check that the object entry was added.
  HeartbeatAdded(client, id, data);
  test->Stop();
}

// Callback for unsuccessful completion of Table::Add.
void HeartbeatLookupFailed(gcs::AsyncGcsClient *client, const ClientID &id) {
  // Object entry failed.
  RAY_CHECK(false);
  test->Stop();
}

// Callback for successful completion of Table::Subscribe.
void HeartbeatTableSubscribed(gcs::AsyncGcsClient *client, const ClientID &id,
                              std::shared_ptr<HeartbeatTableDataT> data) {
  test->Stop();
}

void TestObjectTable(const JobID &job_id, std::shared_ptr<gcs::AsyncGcsClient> client) {
  auto data = std::make_shared<ObjectTableDataT>();
  data->managers.push_back("A");
  data->managers.push_back("B");
  ObjectID object_id = ObjectID::from_random();
  RAY_CHECK_OK(client->object_table().Add(job_id, object_id, data, &ObjectAdded));
  RAY_CHECK_OK(client->object_table().Lookup(job_id, object_id, &ObjectLookup, &ObjectLookupFailed));
  // Run the event loop. The loop will only stop if the ObjectLookup callback is
=======
void TestTableLookup(const JobID &job_id, std::shared_ptr<gcs::AsyncGcsClient> client) {
  TaskID task_id = TaskID::from_random();
  auto data = std::make_shared<protocol::TaskT>();
  data->task_specification = "123";

  auto add_callback = [data](gcs::AsyncGcsClient *client, const UniqueID &id,
                             const protocol::TaskT &d) {
    ASSERT_EQ(data->task_specification, d.task_specification);
  };

  auto lookup_callback = [data](gcs::AsyncGcsClient *client, const UniqueID &id,
                                const protocol::TaskT &d) {
    ASSERT_EQ(data->task_specification, d.task_specification);
    test->Stop();
  };

  auto failure_callback = [](gcs::AsyncGcsClient *client, const UniqueID &id) {
    RAY_CHECK(false);
  };

  RAY_CHECK_OK(client->raylet_task_table().Add(job_id, task_id, data, add_callback));
  RAY_CHECK_OK(client->raylet_task_table().Lookup(job_id, task_id, lookup_callback,
                                                  failure_callback));
  // Run the event loop. The loop will only stop if the Lookup callback is
>>>>>>> 0ad1054b
  // called (or an assertion failure).
  test->Start();
}

<<<<<<< HEAD
void TestHeartbeatTable(const JobID &job_id, std::shared_ptr<gcs::AsyncGcsClient> client) {
  auto data = std::make_shared<HeartbeatTableDataT>();
  auto client_id = ClientID::from_random();
  data->client_id = client_id.hex();
  std::vector<std::string> labels({"CPU", "GPU"});
  std::unordered_map<std::string, double> resources_available({{"CPU", 1}, {"GPU", 0}});
  std::unordered_map<std::string, double> resources_total({{"CPU", 2}, {"GPU", 2}});
  for (const auto &resource_label : labels) {
    data->resources_available_label.push_back(resource_label);
    data->resources_available_capacity.push_back(resources_available[resource_label]);
    data->resources_total_label.push_back(resource_label);
    data->resources_total_capacity.push_back(resources_total[resource_label]);

  }

  RAY_CHECK_OK(client->heartbeat_table()
                   .Add(job_id, client_id, data, &HeartbeatAdded));
  RAY_CHECK_OK(client->heartbeat_table()
                   .Lookup(job_id, client_id, HeartbeatLookup, HeartbeatLookupFailed));
  // Run the event loop.
  test->Start();
}

TEST_F(TestGcsWithAe, TestObjectTable) {
=======
TEST_F(TestGcsWithAe, TestTableLookup) {
>>>>>>> 0ad1054b
  test = this;
  TestTableLookup(job_id_, client_);
}

TEST_F(TestGcsWithAsio, TestTableLookup) {
  test = this;
  TestTableLookup(job_id_, client_);
}

void TestLookupFailure(const JobID &job_id, std::shared_ptr<gcs::AsyncGcsClient> client) {
  auto object_id = ObjectID::from_random();
  // Looking up an empty object ID should call the failure callback.
  auto failure_callback = [](gcs::AsyncGcsClient *client, const UniqueID &id) {
    test->Stop();
  };
  RAY_CHECK_OK(
      client->object_table().Lookup(job_id, object_id, nullptr, failure_callback));
  // Run the event loop. The loop will only stop if the failure callback is
  // called.
  test->Start();
}

TEST_F(TestGcsWithAe, TestLookupFailure) {
  test = this;
  TestLookupFailure(job_id_, client_);
}

TEST_F(TestGcsWithAsio, TestLookupFailure) {
  test = this;
  TestLookupFailure(job_id_, client_);
}

TEST_F(TestGcsWithAsio, TestHeartbeatTable) {
  test = this;
  TestHeartbeatTable(job_id_, client_);
}

TEST_F(TestGcsWithAe, TestHeartbeatTable) {
  test = this;
  TestHeartbeatTable(job_id_, client_);
}

// Task table callbacks.
void TaskAdded(gcs::AsyncGcsClient *client, const TaskID &id,
               const TaskTableDataT &data) {
  ASSERT_EQ(data.scheduling_state, SchedulingState_SCHEDULED);
}

void TaskLookup(gcs::AsyncGcsClient *client, const TaskID &id,
                const TaskTableDataT &data) {
  ASSERT_EQ(data.scheduling_state, SchedulingState_SCHEDULED);
}

void TaskLookupFailure(gcs::AsyncGcsClient *client, const TaskID &id) {
  RAY_CHECK(false);
}

void TaskLookupAfterUpdate(gcs::AsyncGcsClient *client, const TaskID &id,
                           const TaskTableDataT &data) {
  ASSERT_EQ(data.scheduling_state, SchedulingState_LOST);
  test->Stop();
}

void TaskLookupAfterUpdateFailure(gcs::AsyncGcsClient *client,
                                  const TaskID &id) {
  RAY_CHECK(false);
  test->Stop();
}

void TaskUpdateCallback(gcs::AsyncGcsClient *client, const TaskID &task_id,
                        const TaskTableDataT &task, bool updated) {
<<<<<<< HEAD
  RAY_CHECK_OK(client->legacy_task_table().Lookup(
      DriverID::nil(), task_id, &TaskLookupAfterUpdate, &TaskLookupAfterUpdateFailure));
=======
  RAY_CHECK_OK(client->task_table().Lookup(DriverID::nil(), task_id,
                                           &TaskLookupAfterUpdate, &TaskLookupFailure));
>>>>>>> 0ad1054b
}

void TestTaskTable(const JobID &job_id, std::shared_ptr<gcs::AsyncGcsClient> client) {
  auto data = std::make_shared<TaskTableDataT>();
  data->scheduling_state = SchedulingState_SCHEDULED;
  ClientID local_scheduler_id = ClientID::from_binary("abcdefghijklmnopqrst");
  data->scheduler_id = local_scheduler_id.binary();
  TaskID task_id = TaskID::from_random();
  RAY_CHECK_OK(client->legacy_task_table().Add(job_id, task_id, data, &TaskAdded));
  RAY_CHECK_OK(
      client->legacy_task_table().Lookup(job_id, task_id, &TaskLookup, &TaskLookupFailure));
  auto update = std::make_shared<TaskTableTestAndUpdateT>();
  update->test_scheduler_id = local_scheduler_id.binary();
  update->test_state_bitmask = SchedulingState_SCHEDULED;
  update->update_state = SchedulingState_LOST;
  // After test-and-setting, the callback will lookup the current state of the
  // task.
  RAY_CHECK_OK(
      client->legacy_task_table().TestAndUpdate(job_id, task_id, update, &TaskUpdateCallback));
  // Run the event loop. The loop will only stop if the lookup after the
  // test-and-set succeeds (or an assertion failure).
  test->Start();
}

TEST_F(TestGcsWithAe, TestTaskTable) {
  test = this;
  TestTaskTable(job_id_, client_);
}

TEST_F(TestGcsWithAsio, TestTaskTable) {
  test = this;
  TestTaskTable(job_id_, client_);
}

void TestSubscribeAll(const JobID &job_id, std::shared_ptr<gcs::AsyncGcsClient> client) {
<<<<<<< HEAD
  // Subscribe to all object table notifications. The registered callback for
  // notifications will check whether the object below is added.
  RAY_CHECK_OK(client->object_table().Subscribe(job_id, ClientID::nil(), &ObjectLookup,
                                                &ObjectTableSubscribed));
  // Run the event loop. The loop will only stop if the subscription succeeds.
  test->Start();

  // We have subscribed. Add an object table entry.
  auto data = std::make_shared<ObjectTableDataT>();
  data->managers.push_back("A");
  data->managers.push_back("B");
=======
>>>>>>> 0ad1054b
  ObjectID object_id = ObjectID::from_random();
  // Callback for a notification.
  auto notification_callback = [object_id](
      gcs::AsyncGcsClient *client, const UniqueID &id, const ObjectTableDataT &data) {
    ASSERT_EQ(id, object_id);
    // Check that the object entry was added.
    ASSERT_EQ(data.managers, std::vector<std::string>({"A", "B"}));
    test->IncrementNumCallbacks();
    test->Stop();
  };

  // Callback for subscription success. This should only be called once.
  auto subscribe_callback = [job_id, object_id](gcs::AsyncGcsClient *client) {
    test->IncrementNumCallbacks();
    // We have subscribed. Add an object table entry.
    auto data = std::make_shared<ObjectTableDataT>();
    data->managers.push_back("A");
    data->managers.push_back("B");
    RAY_CHECK_OK(client->object_table().Add(job_id, object_id, data, &ObjectAdded));
  };

  // Subscribe to all object table notifications. Once we have successfully
  // subscribed, we will add an object and check that we get notified of the
  // operation.
  RAY_CHECK_OK(client->object_table().Subscribe(
      job_id, ClientID::nil(), notification_callback, subscribe_callback));

  // Run the event loop. The loop will only stop if the registered subscription
  // callback is called (or an assertion failure).
  test->Start();
  // Check that we received one callback for subscription success and one for
  // the Add notification.
  ASSERT_EQ(test->NumCallbacks(), 2);
}

void TestSubscribeHeartbeats(const JobID &job_id, std::shared_ptr<gcs::AsyncGcsClient> client) {
  // Subscribe to all object table notifications. The registered callback for
  // notifications will check whether the object below is added.
  ray::Status status = client->heartbeat_table().Subscribe(job_id, ClientID::nil(),
                                                           &HeartbeatLookup,
                                                           &HeartbeatTableSubscribed);
  RAY_CHECK_OK(status);
  // Run the event loop. This loop should be terminated by a successful subscription.
  test->Start();

  // We have subscribed. Trigger subscribe callback by adding/publishing a heartbeat.
  auto data = std::make_shared<HeartbeatTableDataT>();
  auto client_id = ClientID::from_random();
  data->client_id = client_id.hex();
  std::vector<std::string> labels({"CPU", "GPU"});
  std::unordered_map<std::string, double> resources_available({{"CPU", 1}, {"GPU", 0}});
  std::unordered_map<std::string, double> resources_total({{"CPU", 2}, {"GPU", 2}});
  for (const auto &resource_label : labels) {
    data->resources_available_label.push_back(resource_label);
    data->resources_available_capacity.push_back(resources_available[resource_label]);
    data->resources_total_label.push_back(resource_label);
    data->resources_total_capacity.push_back(resources_total[resource_label]);

  }

  RAY_CHECK_OK(client->heartbeat_table()
                   .Add(job_id, client_id, data, &HeartbeatAdded));
  // Run the event loop. The loop will only stop if the registered subscription
  // callback is called (or an assertion failure).
  test->Start();
}

TEST_F(TestGcsWithAe, TestSubscribeAll) {
  test = this;
  TestSubscribeAll(job_id_, client_);
}

TEST_F(TestGcsWithAsio, TestSubscribeAll) {
  test = this;
  TestSubscribeAll(job_id_, client_);
}

<<<<<<< HEAD
TEST_F(TestGcsWithAsio, TestSubscribeHeartbeats) {
  test = this;
  TestSubscribeHeartbeats(job_id_, client_);
=======
void TestSubscribeId(const JobID &job_id, std::shared_ptr<gcs::AsyncGcsClient> client) {
  // Add an object table entry.
  ObjectID object_id1 = ObjectID::from_random();
  auto data1 = std::make_shared<ObjectTableDataT>();
  data1->managers.push_back("A");
  data1->managers.push_back("B");
  RAY_CHECK_OK(client->object_table().Add(job_id, object_id1, data1, nullptr));

  // Add a second object table entry.
  ObjectID object_id2 = ObjectID::from_random();
  auto data2 = std::make_shared<ObjectTableDataT>();
  data2->managers.push_back("C");
  RAY_CHECK_OK(client->object_table().Add(job_id, object_id2, data2, nullptr));

  // The callback for subscription success. Once we've subscribed, request
  // notifications for the second object that was added.
  auto subscribe_callback = [job_id, object_id2](gcs::AsyncGcsClient *client) {
    test->IncrementNumCallbacks();
    // Request notifications for the second object. Since we already added the
    // entry to the table, we should receive an initial notification for its
    // current value.
    RAY_CHECK_OK(client->object_table().RequestNotifications(
        job_id, object_id2, client->client_table().GetLocalClientId()));
    // Overwrite the entry for the object. We should receive a second
    // notification for its new value.
    auto data = std::make_shared<ObjectTableDataT>();
    data->managers.push_back("C");
    data->managers.push_back("D");
    RAY_CHECK_OK(client->object_table().Add(job_id, object_id2, data, nullptr));
  };

  // The callback for a notification from the object table. This should only be
  // received for the object that we requested notifications for.
  auto notification_callback = [data2, object_id2](
      gcs::AsyncGcsClient *client, const UniqueID &id, const ObjectTableDataT &data) {
    ASSERT_EQ(id, object_id2);
    // Check that we got a notification for the correct object.
    ASSERT_EQ(data.managers.front(), "C");
    test->IncrementNumCallbacks();
    // Stop the loop once we've received notifications for both writes to the
    // object key.
    if (test->NumCallbacks() == 3) {
      test->Stop();
    }
  };

  RAY_CHECK_OK(
      client->object_table().Subscribe(job_id, client->client_table().GetLocalClientId(),
                                       notification_callback, subscribe_callback));

  // Run the event loop. The loop will only stop if the registered subscription
  // callback is called for both writes to the object key.
  test->Start();
  // Check that we received one callback for subscription success and two
  // callbacks for the Add notifications.
  ASSERT_EQ(test->NumCallbacks(), 3);
}

TEST_F(TestGcsWithAe, TestSubscribeId) {
  test = this;
  TestSubscribeId(job_id_, client_);
}

TEST_F(TestGcsWithAsio, TestSubscribeId) {
  test = this;
  TestSubscribeId(job_id_, client_);
}

void TestSubscribeCancel(const JobID &job_id,
                         std::shared_ptr<gcs::AsyncGcsClient> client) {
  // Write the object table once.
  ObjectID object_id = ObjectID::from_random();
  auto data = std::make_shared<ObjectTableDataT>();
  data->managers.push_back("A");
  RAY_CHECK_OK(client->object_table().Add(job_id, object_id, data, nullptr));

  // The callback for subscription success. Once we've subscribed, request
  // notifications for the second object that was added.
  auto subscribe_callback = [job_id, object_id](gcs::AsyncGcsClient *client) {
    test->IncrementNumCallbacks();
    // Request notifications for the object. We should receive a notification
    // for the current value at the key.
    RAY_CHECK_OK(client->object_table().RequestNotifications(
        job_id, object_id, client->client_table().GetLocalClientId()));
    // Cancel notifications.
    RAY_CHECK_OK(client->object_table().CancelNotifications(
        job_id, object_id, client->client_table().GetLocalClientId()));
    // Write the object table entry twice. Since we canceled notifications, we
    // should not get notifications for either of these writes.
    auto data = std::make_shared<ObjectTableDataT>();
    data->managers.push_back("B");
    RAY_CHECK_OK(client->object_table().Add(job_id, object_id, data, nullptr));
    data = std::make_shared<ObjectTableDataT>();
    data->managers.push_back("C");
    RAY_CHECK_OK(client->object_table().Add(job_id, object_id, data, nullptr));
    // Request notifications for the object again. We should only receive a
    // notification for the current value at the key.
    RAY_CHECK_OK(client->object_table().RequestNotifications(
        job_id, object_id, client->client_table().GetLocalClientId()));
  };

  // The callback for a notification from the object table.
  auto notification_callback = [object_id](
      gcs::AsyncGcsClient *client, const UniqueID &id, const ObjectTableDataT &data) {
    ASSERT_EQ(id, object_id);
    // Check that we only receive notifications for the key when we have
    // requested notifications for it. We should not get a notification for the
    // entry that began with "B" since we canceled notifications then.
    if (test->NumCallbacks() == 1) {
      ASSERT_EQ(data.managers.front(), "A");
    } else {
      ASSERT_EQ(data.managers.front(), "C");
    }
    test->IncrementNumCallbacks();
    if (test->NumCallbacks() == 3) {
      test->Stop();
    }
  };

  RAY_CHECK_OK(
      client->object_table().Subscribe(job_id, client->client_table().GetLocalClientId(),
                                       notification_callback, subscribe_callback));

  // Run the event loop. The loop will only stop if the registered subscription
  // callback is called (or an assertion failure).
  test->Start();
  // Check that we received one callback for subscription success and two
  // callbacks for the Add notifications.
  ASSERT_EQ(test->NumCallbacks(), 3);
}

TEST_F(TestGcsWithAe, TestSubscribeCancel) {
  test = this;
  TestSubscribeCancel(job_id_, client_);
}

TEST_F(TestGcsWithAsio, TestSubscribeCancel) {
  test = this;
  TestSubscribeCancel(job_id_, client_);
>>>>>>> 0ad1054b
}

void ClientTableNotification(gcs::AsyncGcsClient *client, const UniqueID &id,
                             const ClientTableDataT &data, bool is_insertion) {
  ClientID added_id = client->client_table().GetLocalClientId();
<<<<<<< HEAD
  ASSERT_EQ(ClientID::from_binary(data->client_id), added_id);
  ASSERT_EQ(data->is_insertion, is_insertion);
  ASSERT_FALSE(data->node_manager_address.empty());
=======
  ASSERT_EQ(ClientID::from_binary(data.client_id), added_id);
  ASSERT_EQ(data.is_insertion, is_insertion);
>>>>>>> 0ad1054b

  auto cached_client = client->client_table().GetClient(added_id);
  ASSERT_EQ(ClientID::from_binary(cached_client.client_id), added_id);
  ASSERT_EQ(cached_client.is_insertion, is_insertion);
}

void TestClientTableConnect(const JobID &job_id,
                            std::shared_ptr<gcs::AsyncGcsClient> client) {
  // Register callbacks for when a client gets added and removed. The latter
  // event will stop the event loop.
  client->client_table().RegisterClientAddedCallback(
      [](gcs::AsyncGcsClient *client, const UniqueID &id, const ClientTableDataT &data) {
        ClientTableNotification(client, id, data, true);
        test->Stop();
      });

  // Connect and disconnect to client table. We should receive notifications
  // for the addition and removal of our own entry.
  ClientTableDataT local_client_info = client->client_table().GetLocalClient();
  local_client_info.node_manager_address = "127.0.0.1";
  local_client_info.node_manager_port = 0;
  local_client_info.object_manager_port = 0;
  RAY_CHECK_OK(client->client_table().Connect(local_client_info));
  test->Start();
}

TEST_F(TestGcsWithAsio, TestClientTableConnect) {
  test = this;
  TestClientTableConnect(job_id_, client_);
}

void TestClientTableDisconnect(const JobID &job_id,
                               std::shared_ptr<gcs::AsyncGcsClient> client) {
  // Register callbacks for when a client gets added and removed. The latter
  // event will stop the event loop.
  client->client_table().RegisterClientAddedCallback(
      [](gcs::AsyncGcsClient *client, const UniqueID &id, const ClientTableDataT &data) {
        ClientTableNotification(client, id, data, true);
      });
  client->client_table().RegisterClientRemovedCallback(
      [](gcs::AsyncGcsClient *client, const UniqueID &id, const ClientTableDataT &data) {
        ClientTableNotification(client, id, data, false);
        test->Stop();
      });
  // Connect and disconnect to client table. We should receive notifications
  // for the addition and removal of our own entry.
  ClientTableDataT local_client_info = client->client_table().GetLocalClient();
  local_client_info.node_manager_address = "127.0.0.1";
  local_client_info.node_manager_port = 0;
  local_client_info.object_manager_port = 0;
  RAY_CHECK_OK(client->client_table().Connect(local_client_info));
  RAY_CHECK_OK(client->client_table().Disconnect());
  test->Start();
}

TEST_F(TestGcsWithAsio, TestClientTableDisconnect) {
  test = this;
  TestClientTableDisconnect(job_id_, client_);
}

}  // namespace<|MERGE_RESOLUTION|>--- conflicted
+++ resolved
@@ -86,74 +86,6 @@
   boost::asio::io_service::work work_;
 };
 
-// Object table callback functions.
-void ObjectAdded(gcs::AsyncGcsClient *client, const UniqueID &id,
-                 const ObjectTableDataT &data) {
-  ASSERT_EQ(data.managers, std::vector<std::string>({"A", "B"}));
-}
-
-<<<<<<< HEAD
-void ObjectLookup(gcs::AsyncGcsClient *client, const UniqueID &id,
-            std::shared_ptr<ObjectTableDataT> data) {
-=======
-void Lookup(gcs::AsyncGcsClient *client, const UniqueID &id,
-            const ObjectTableDataT &data) {
->>>>>>> 0ad1054b
-  // Check that the object entry was added.
-  ASSERT_EQ(data.managers, std::vector<std::string>({"A", "B"}));
-  test->Stop();
-}
-
-void ObjectLookupFailed(gcs::AsyncGcsClient *client, const UniqueID &id) {
-  // Object entry failed.
-  RAY_CHECK(false);
-  test->Stop();
-}
-
-<<<<<<< HEAD
-// Heartbeat table callback functions.
-void HeartbeatAdded(gcs::AsyncGcsClient *client, const ClientID &id,
-                 std::shared_ptr<HeartbeatTableDataT> data) {
-  std::vector<std::string> labels({"CPU", "GPU"});
-  std::vector<double> available_capacity({1,0});
-  std::vector<double> total_capacity({2,2});
-  ASSERT_EQ(data->client_id, id.hex());
-  ASSERT_EQ(data->resources_available_label, labels);
-  ASSERT_EQ(data->resources_total_label, labels);
-  ASSERT_EQ(data->resources_available_capacity, available_capacity);
-  ASSERT_EQ(data->resources_total_capacity, total_capacity);
-}
-
-// Callback for successful completion of Table::Add.
-void HeartbeatLookup(gcs::AsyncGcsClient *client, const ClientID &id,
-                  std::shared_ptr<HeartbeatTableDataT> data) {
-  // Check that the object entry was added.
-  HeartbeatAdded(client, id, data);
-  test->Stop();
-}
-
-// Callback for unsuccessful completion of Table::Add.
-void HeartbeatLookupFailed(gcs::AsyncGcsClient *client, const ClientID &id) {
-  // Object entry failed.
-  RAY_CHECK(false);
-  test->Stop();
-}
-
-// Callback for successful completion of Table::Subscribe.
-void HeartbeatTableSubscribed(gcs::AsyncGcsClient *client, const ClientID &id,
-                              std::shared_ptr<HeartbeatTableDataT> data) {
-  test->Stop();
-}
-
-void TestObjectTable(const JobID &job_id, std::shared_ptr<gcs::AsyncGcsClient> client) {
-  auto data = std::make_shared<ObjectTableDataT>();
-  data->managers.push_back("A");
-  data->managers.push_back("B");
-  ObjectID object_id = ObjectID::from_random();
-  RAY_CHECK_OK(client->object_table().Add(job_id, object_id, data, &ObjectAdded));
-  RAY_CHECK_OK(client->object_table().Lookup(job_id, object_id, &ObjectLookup, &ObjectLookupFailed));
-  // Run the event loop. The loop will only stop if the ObjectLookup callback is
-=======
 void TestTableLookup(const JobID &job_id, std::shared_ptr<gcs::AsyncGcsClient> client) {
   TaskID task_id = TaskID::from_random();
   auto data = std::make_shared<protocol::TaskT>();
@@ -178,39 +110,11 @@
   RAY_CHECK_OK(client->raylet_task_table().Lookup(job_id, task_id, lookup_callback,
                                                   failure_callback));
   // Run the event loop. The loop will only stop if the Lookup callback is
->>>>>>> 0ad1054b
   // called (or an assertion failure).
   test->Start();
 }
 
-<<<<<<< HEAD
-void TestHeartbeatTable(const JobID &job_id, std::shared_ptr<gcs::AsyncGcsClient> client) {
-  auto data = std::make_shared<HeartbeatTableDataT>();
-  auto client_id = ClientID::from_random();
-  data->client_id = client_id.hex();
-  std::vector<std::string> labels({"CPU", "GPU"});
-  std::unordered_map<std::string, double> resources_available({{"CPU", 1}, {"GPU", 0}});
-  std::unordered_map<std::string, double> resources_total({{"CPU", 2}, {"GPU", 2}});
-  for (const auto &resource_label : labels) {
-    data->resources_available_label.push_back(resource_label);
-    data->resources_available_capacity.push_back(resources_available[resource_label]);
-    data->resources_total_label.push_back(resource_label);
-    data->resources_total_capacity.push_back(resources_total[resource_label]);
-
-  }
-
-  RAY_CHECK_OK(client->heartbeat_table()
-                   .Add(job_id, client_id, data, &HeartbeatAdded));
-  RAY_CHECK_OK(client->heartbeat_table()
-                   .Lookup(job_id, client_id, HeartbeatLookup, HeartbeatLookupFailed));
-  // Run the event loop.
-  test->Start();
-}
-
-TEST_F(TestGcsWithAe, TestObjectTable) {
-=======
 TEST_F(TestGcsWithAe, TestTableLookup) {
->>>>>>> 0ad1054b
   test = this;
   TestTableLookup(job_id_, client_);
 }
@@ -243,16 +147,6 @@
   TestLookupFailure(job_id_, client_);
 }
 
-TEST_F(TestGcsWithAsio, TestHeartbeatTable) {
-  test = this;
-  TestHeartbeatTable(job_id_, client_);
-}
-
-TEST_F(TestGcsWithAe, TestHeartbeatTable) {
-  test = this;
-  TestHeartbeatTable(job_id_, client_);
-}
-
 // Task table callbacks.
 void TaskAdded(gcs::AsyncGcsClient *client, const TaskID &id,
                const TaskTableDataT &data) {
@@ -282,13 +176,8 @@
 
 void TaskUpdateCallback(gcs::AsyncGcsClient *client, const TaskID &task_id,
                         const TaskTableDataT &task, bool updated) {
-<<<<<<< HEAD
-  RAY_CHECK_OK(client->legacy_task_table().Lookup(
-      DriverID::nil(), task_id, &TaskLookupAfterUpdate, &TaskLookupAfterUpdateFailure));
-=======
   RAY_CHECK_OK(client->task_table().Lookup(DriverID::nil(), task_id,
                                            &TaskLookupAfterUpdate, &TaskLookupFailure));
->>>>>>> 0ad1054b
 }
 
 void TestTaskTable(const JobID &job_id, std::shared_ptr<gcs::AsyncGcsClient> client) {
@@ -297,9 +186,9 @@
   ClientID local_scheduler_id = ClientID::from_binary("abcdefghijklmnopqrst");
   data->scheduler_id = local_scheduler_id.binary();
   TaskID task_id = TaskID::from_random();
-  RAY_CHECK_OK(client->legacy_task_table().Add(job_id, task_id, data, &TaskAdded));
+  RAY_CHECK_OK(client->task_table().Add(job_id, task_id, data, &TaskAdded));
   RAY_CHECK_OK(
-      client->legacy_task_table().Lookup(job_id, task_id, &TaskLookup, &TaskLookupFailure));
+      client->task_table().Lookup(job_id, task_id, &TaskLookup, &TaskLookupFailure));
   auto update = std::make_shared<TaskTableTestAndUpdateT>();
   update->test_scheduler_id = local_scheduler_id.binary();
   update->test_state_bitmask = SchedulingState_SCHEDULED;
@@ -307,7 +196,7 @@
   // After test-and-setting, the callback will lookup the current state of the
   // task.
   RAY_CHECK_OK(
-      client->legacy_task_table().TestAndUpdate(job_id, task_id, update, &TaskUpdateCallback));
+      client->task_table().TestAndUpdate(job_id, task_id, update, &TaskUpdateCallback));
   // Run the event loop. The loop will only stop if the lookup after the
   // test-and-set succeeds (or an assertion failure).
   test->Start();
@@ -324,20 +213,10 @@
 }
 
 void TestSubscribeAll(const JobID &job_id, std::shared_ptr<gcs::AsyncGcsClient> client) {
-<<<<<<< HEAD
-  // Subscribe to all object table notifications. The registered callback for
-  // notifications will check whether the object below is added.
-  RAY_CHECK_OK(client->object_table().Subscribe(job_id, ClientID::nil(), &ObjectLookup,
-                                                &ObjectTableSubscribed));
-  // Run the event loop. The loop will only stop if the subscription succeeds.
-  test->Start();
-
   // We have subscribed. Add an object table entry.
   auto data = std::make_shared<ObjectTableDataT>();
   data->managers.push_back("A");
   data->managers.push_back("B");
-=======
->>>>>>> 0ad1054b
   ObjectID object_id = ObjectID::from_random();
   // Callback for a notification.
   auto notification_callback = [object_id](
@@ -356,7 +235,7 @@
     auto data = std::make_shared<ObjectTableDataT>();
     data->managers.push_back("A");
     data->managers.push_back("B");
-    RAY_CHECK_OK(client->object_table().Add(job_id, object_id, data, &ObjectAdded));
+    RAY_CHECK_OK(client->object_table().Add(job_id, object_id, data, nullptr));
   };
 
   // Subscribe to all object table notifications. Once we have successfully
@@ -373,38 +252,6 @@
   ASSERT_EQ(test->NumCallbacks(), 2);
 }
 
-void TestSubscribeHeartbeats(const JobID &job_id, std::shared_ptr<gcs::AsyncGcsClient> client) {
-  // Subscribe to all object table notifications. The registered callback for
-  // notifications will check whether the object below is added.
-  ray::Status status = client->heartbeat_table().Subscribe(job_id, ClientID::nil(),
-                                                           &HeartbeatLookup,
-                                                           &HeartbeatTableSubscribed);
-  RAY_CHECK_OK(status);
-  // Run the event loop. This loop should be terminated by a successful subscription.
-  test->Start();
-
-  // We have subscribed. Trigger subscribe callback by adding/publishing a heartbeat.
-  auto data = std::make_shared<HeartbeatTableDataT>();
-  auto client_id = ClientID::from_random();
-  data->client_id = client_id.hex();
-  std::vector<std::string> labels({"CPU", "GPU"});
-  std::unordered_map<std::string, double> resources_available({{"CPU", 1}, {"GPU", 0}});
-  std::unordered_map<std::string, double> resources_total({{"CPU", 2}, {"GPU", 2}});
-  for (const auto &resource_label : labels) {
-    data->resources_available_label.push_back(resource_label);
-    data->resources_available_capacity.push_back(resources_available[resource_label]);
-    data->resources_total_label.push_back(resource_label);
-    data->resources_total_capacity.push_back(resources_total[resource_label]);
-
-  }
-
-  RAY_CHECK_OK(client->heartbeat_table()
-                   .Add(job_id, client_id, data, &HeartbeatAdded));
-  // Run the event loop. The loop will only stop if the registered subscription
-  // callback is called (or an assertion failure).
-  test->Start();
-}
-
 TEST_F(TestGcsWithAe, TestSubscribeAll) {
   test = this;
   TestSubscribeAll(job_id_, client_);
@@ -415,11 +262,6 @@
   TestSubscribeAll(job_id_, client_);
 }
 
-<<<<<<< HEAD
-TEST_F(TestGcsWithAsio, TestSubscribeHeartbeats) {
-  test = this;
-  TestSubscribeHeartbeats(job_id_, client_);
-=======
 void TestSubscribeId(const JobID &job_id, std::shared_ptr<gcs::AsyncGcsClient> client) {
   // Add an object table entry.
   ObjectID object_id1 = ObjectID::from_random();
@@ -559,20 +401,14 @@
 TEST_F(TestGcsWithAsio, TestSubscribeCancel) {
   test = this;
   TestSubscribeCancel(job_id_, client_);
->>>>>>> 0ad1054b
 }
 
 void ClientTableNotification(gcs::AsyncGcsClient *client, const UniqueID &id,
                              const ClientTableDataT &data, bool is_insertion) {
   ClientID added_id = client->client_table().GetLocalClientId();
-<<<<<<< HEAD
-  ASSERT_EQ(ClientID::from_binary(data->client_id), added_id);
-  ASSERT_EQ(data->is_insertion, is_insertion);
-  ASSERT_FALSE(data->node_manager_address.empty());
-=======
+  ASSERT_EQ(ClientID::from_binary(data.client_id), added_id);
   ASSERT_EQ(ClientID::from_binary(data.client_id), added_id);
   ASSERT_EQ(data.is_insertion, is_insertion);
->>>>>>> 0ad1054b
 
   auto cached_client = client->client_table().GetClient(added_id);
   ASSERT_EQ(ClientID::from_binary(cached_client.client_id), added_id);
