--- conflicted
+++ resolved
@@ -36,32 +36,11 @@
 ///   ClientTable: Stores a log of which GCS clients have been added or deleted
 ///                from the system.
 template <typename ID, typename Data>
-<<<<<<< HEAD
-class TableInterface {
- public:
-  using DataT = typename Data::NativeTableType;
-  using Callback =
-      std::function<void(AsyncGcsClient *client, const ID &id, const DataT &data)>;
-  virtual Status Add(const JobID &job_id, const ID &task_id, std::shared_ptr<DataT> data,
-                     const Callback &done) = 0;
-  virtual ~TableInterface(){};
-};
-
-template <typename ID, typename Data>
-class Table : public TableInterface<ID, Data> {
- public:
-  using DataT = typename TableInterface<ID, Data>::DataT;
-  using Callback = typename TableInterface<ID, Data>::Callback;
-  /// The callback to call when a lookup fails because there is no entry at the
-  /// key.
-  using FailureCallback = std::function<void(AsyncGcsClient *client, const ID &id)>;
-=======
 class Log {
  public:
   using DataT = typename Data::NativeTableType;
   using Callback = std::function<void(AsyncGcsClient *client, const ID &id,
                                       const std::vector<DataT> &data)>;
->>>>>>> 0fd41123
   /// The callback to call when a SUBSCRIBE call completes and we are ready to
   /// request and receive notifications.
   using SubscriptionCallback = std::function<void(AsyncGcsClient *client)>;
@@ -84,13 +63,7 @@
         prefix_(TablePrefix_UNUSED),
         subscribe_callback_index_(-1){};
 
-<<<<<<< HEAD
-  virtual ~Table(){};
-
-  /// Add an entry to the table.
-=======
   /// Append a log entry to a key.
->>>>>>> 0fd41123
   ///
   /// \param job_id The ID of the job (= driver).
   /// \param id The ID of the data that is added to the GCS.
@@ -174,13 +147,24 @@
   int64_t subscribe_callback_index_;
 };
 
+template <typename ID, typename Data>
+class TableInterface {
+ public:
+  using DataT = typename Data::NativeTableType;
+  using Callback =
+      std::function<void(AsyncGcsClient *client, const ID &id, const DataT &data)>;
+  virtual Status Add(const JobID &job_id, const ID &task_id, std::shared_ptr<DataT> data,
+                     const Callback &done) = 0;
+  virtual ~TableInterface(){};
+};
+
 /// \class Table
 ///
 /// A GCS table where every entry is a single data item.
 /// Example tables backed by Log:
 ///   TaskTable: Stores Task metadata needed for executing the task.
 template <typename ID, typename Data>
-class Table : private Log<ID, Data> {
+class Table : private Log<ID, Data>, public TableInterface<ID, Data> {
  public:
   using DataT = typename Log<ID, Data>::DataT;
   using Callback =
@@ -366,15 +350,12 @@
                               SchedulingState update_state,
                               const TaskTable::TestAndUpdateCallback &callback);
 
-<<<<<<< HEAD
 using ErrorTable = Table<TaskID, ErrorTableData>;
 
 using CustomSerializerTable = Table<ClassID, CustomSerializerData>;
 
 using ConfigTable = Table<ConfigID, ConfigTableData>;
 
-class ClientTable : private Table<ClientID, ClientTableData> {
-=======
 /// \class ClientTable
 ///
 /// The ClientTable stores information about active and inactive clients. It is
@@ -385,21 +366,15 @@
 /// that is marked as dead should never again be marked as alive; if it needs
 /// to reconnect, it must connect with a different ClientID.
 class ClientTable : private Log<UniqueID, ClientTableData> {
->>>>>>> 0fd41123
  public:
   using ClientTableCallback = std::function<void(
       AsyncGcsClient *client, const ClientID &id, const ClientTableDataT &data)>;
   ClientTable(const std::shared_ptr<RedisContext> &context, AsyncGcsClient *client,
-<<<<<<< HEAD
               const ClientID &client_id)
-      : Table(context, client),
-=======
-              const ClientTableDataT &local_client)
       : Log(context, client),
         // We set the client log's key equal to nil so that all instances of
         // ClientTable have the same key.
         client_log_key_(UniqueID::nil()),
->>>>>>> 0fd41123
         disconnected_(false),
         client_id_(client_id),
         local_client_() {
