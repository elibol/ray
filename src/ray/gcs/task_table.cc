#include "ray/gcs/tables.h"

#include "ray/gcs/client.h"
#include "ray/id.h"

// TODO(swang): This file extends tables.cc so that we can separate out the
// part that depends on the legacy::Task* data structure from the build. This
// should be merged with tables.cc once we get rid of the legacy::Task*
// datastructure.

namespace ray {

namespace gcs {

namespace legacy {
#include "common_protocol.h"
// TODO(pcm): Remove this
#include "task.h"
using Task = Task;

std::shared_ptr<TaskTableDataT> MakeTaskTableData(const TaskExecutionSpec &execution_spec,
                                                  const ClientID &local_scheduler_id,
                                                  SchedulingState scheduling_state) {
  auto data = std::make_shared<TaskTableDataT>();
  data->scheduling_state = scheduling_state;
  data->task_info = std::string(execution_spec.Spec(), execution_spec.SpecSize());
  data->scheduler_id = local_scheduler_id.binary();

  flatbuffers::FlatBufferBuilder fbb;
  auto execution_dependencies = CreateTaskExecutionDependencies(
      fbb, to_flatbuf(fbb, execution_spec.ExecutionDependencies()));
  fbb.Finish(execution_dependencies);

  data->execution_dependencies =
      std::string((const char *)fbb.GetBufferPointer(), fbb.GetSize());
  data->spillback_count = execution_spec.SpillbackCount();

  return data;
}

// TODO(pcm): This is a helper method that should go away once we get rid of
// the Task* datastructure and replace it with TaskTableDataT.
Status TaskTableAdd(AsyncGcsClient *gcs_client, legacy::Task *task) {
  TaskExecutionSpec &execution_spec = *Task_task_execution_spec(task);
  TaskSpec *spec = execution_spec.Spec();
  auto data = MakeTaskTableData(execution_spec, Task_local_scheduler(task),
                                static_cast<SchedulingState>(Task_state(task)));
<<<<<<< HEAD
  return gcs_client->legacy_task_table().Add(
      ray::JobID::nil(), TaskSpec_task_id(spec), data,
      [](gcs::AsyncGcsClient *client, const TaskID &id,
         std::shared_ptr<TaskTableDataT> data) {});
=======
  return gcs_client->task_table().Add(
      ray::JobID::nil(), TaskSpec_task_id(spec), data,
      [](gcs::AsyncGcsClient *client, const TaskID &id, const TaskTableDataT &data) {});
>>>>>>> 0ad1054b
}

// TODO(pcm): This is a helper method that should go away once we get rid of
// the Task* datastructure and replace it with TaskTableDataT.
Status TaskTableTestAndUpdate(AsyncGcsClient *gcs_client, const TaskID &task_id,
                              const ClientID &local_scheduler_id, int test_state_bitmask,
                              SchedulingState update_state,
                              const TaskTable::TestAndUpdateCallback &callback) {
  auto data = std::make_shared<TaskTableTestAndUpdateT>();
  data->test_scheduler_id = local_scheduler_id.binary();
  data->test_state_bitmask = test_state_bitmask;
  data->update_state = update_state;
  return gcs_client->legacy_task_table().TestAndUpdate(ray::JobID::nil(), task_id, data,
                                                       callback);
}

}  // namespace legacy

}  // namespace gcs

}  // namespace ray<|MERGE_RESOLUTION|>--- conflicted
+++ resolved
@@ -45,16 +45,9 @@
   TaskSpec *spec = execution_spec.Spec();
   auto data = MakeTaskTableData(execution_spec, Task_local_scheduler(task),
                                 static_cast<SchedulingState>(Task_state(task)));
-<<<<<<< HEAD
-  return gcs_client->legacy_task_table().Add(
-      ray::JobID::nil(), TaskSpec_task_id(spec), data,
-      [](gcs::AsyncGcsClient *client, const TaskID &id,
-         std::shared_ptr<TaskTableDataT> data) {});
-=======
   return gcs_client->task_table().Add(
       ray::JobID::nil(), TaskSpec_task_id(spec), data,
       [](gcs::AsyncGcsClient *client, const TaskID &id, const TaskTableDataT &data) {});
->>>>>>> 0ad1054b
 }
 
 // TODO(pcm): This is a helper method that should go away once we get rid of
@@ -67,8 +60,8 @@
   data->test_scheduler_id = local_scheduler_id.binary();
   data->test_state_bitmask = test_state_bitmask;
   data->update_state = update_state;
-  return gcs_client->legacy_task_table().TestAndUpdate(ray::JobID::nil(), task_id, data,
-                                                       callback);
+  return gcs_client->task_table().TestAndUpdate(ray::JobID::nil(), task_id, data,
+                                                callback);
 }
 
 }  // namespace legacy
