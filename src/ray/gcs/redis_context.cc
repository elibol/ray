--- conflicted
+++ resolved
@@ -26,26 +26,20 @@
   redisReply *reply = reinterpret_cast<redisReply *>(r);
   std::string data = "";
   if (reply->type == REDIS_REPLY_NIL) {
-<<<<<<< HEAD
-    RedisCallbackManager::instance().get(callback_index)(data, true);
-=======
     // Respond with blank string, which triggers a failure callback for lookups.
->>>>>>> 3c080f4b
   } else if (reply->type == REDIS_REPLY_STRING) {
     data = std::string(reply->str, reply->len);
-    RedisCallbackManager::instance().get(callback_index)(data, false);
   } else if (reply->type == REDIS_REPLY_ARRAY) {
     reply = reply->element[reply->elements - 1];
     data = std::string(reply->str, reply->len);
-    RedisCallbackManager::instance().get(callback_index)(data, false);
   } else if (reply->type == REDIS_REPLY_STATUS) {
-    RedisCallbackManager::instance().get(callback_index)(data, false);
   } else if (reply->type == REDIS_REPLY_ERROR) {
     RAY_LOG(ERROR) << "Redis error " << reply->str;
   } else {
     RAY_LOG(FATAL) << "Fatal redis error of type " << reply->type
                    << " and with string " << reply->str;
   }
+  RedisCallbackManager::instance().get(callback_index)(data);
   // Delete the callback.
   RedisCallbackManager::instance().remove(callback_index);
 }
@@ -74,7 +68,7 @@
 
     // NOTE(swang): We do not delete the callback after calling it since there
     // may be more subscription messages.
-    RedisCallbackManager::instance().get(callback_index)(data, false);
+    RedisCallbackManager::instance().get(callback_index)(data);
   } else if (reply->type == REDIS_REPLY_ERROR) {
     RAY_LOG(ERROR) << "Redis error " << reply->str;
   } else {
