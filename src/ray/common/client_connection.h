#ifndef RAY_COMMON_CLIENT_CONNECTION_H
#define RAY_COMMON_CLIENT_CONNECTION_H

#include <memory>

#include <boost/asio.hpp>
#include <boost/asio/error.hpp>
#include <boost/enable_shared_from_this.hpp>

#include "ray/id.h"
#include "ray/status.h"

namespace ray {

/// Connect a TCP socket.
///
/// \param socket The socket to connect.
/// \param ip_address The IP address to connect to.
/// \param port The port to connect to.
/// \return Status.
ray::Status TcpConnect(boost::asio::ip::tcp::socket &socket,
                       const std::string &ip_address, int port);

/// \typename ServerConnection
///
/// A generic type representing a client connection to a server. This typename
/// can be used to write messages synchronously to the server.
template <typename T>
class ServerConnection {
 public:
  /// Create a connection to the server.
  ServerConnection(boost::asio::basic_stream_socket<T> &&socket);

  /// Write a message to the client.
  ///
  /// \param type The message type (e.g., a flatbuffer enum).
  /// \param length The size in bytes of the message.
  /// \param message A pointer to the message buffer.
  /// \return Status.
  ray::Status WriteMessage(int64_t type, int64_t length, const uint8_t *message);

  /// Write a buffer to this connection.
  ///
  /// \param buffer The buffer.
  /// \param ec The error code object in which to store error codes.
  void WriteBuffer(const std::vector<boost::asio::const_buffer> &buffer,
                   boost::system::error_code &ec);

  /// Read a buffer from this connection.
  ///
  /// \param buffer The buffer.
  /// \param ec The error code object in which to store error codes.
  void ReadBuffer(const std::vector<boost::asio::mutable_buffer> &buffer,
                  boost::system::error_code &ec);

<<<<<<< HEAD
  ray::Status Close(){
    boost::system::error_code ec;
    // This interrupts in-transit data (see documentation on close).
    socket_.close(ec);
    if (ec.value() != 0){
      return ray::Status::IOError(ec.message());
    }
    return ray::Status::OK();
  }
=======
  ray::Status AsyncWriteMessage(
      int64_t type, int64_t length, const uint8_t *message,
      std::function<void(const boost::system::error_code &error)> handler);

  /// Write a buffer to this connection asynchronously.
  ///
  /// \param buffer The buffer.
  /// \param handler Handler to invoke when write is completed.
  void AsyncWriteBuffer(
      const std::vector<boost::asio::const_buffer> &buffer,
      std::function<void(const boost::system::error_code &error)> handler);

  /// Read a buffer from this connection asynchronously.
  ///
  /// \param buffer The buffer.
  /// \param handler Handler to invoke when read is completed.
  void AsyncReadBuffer(
      const std::vector<boost::asio::mutable_buffer> &buffer,
      std::function<void(const boost::system::error_code &error)> handler);
>>>>>>> 4af43b15

 protected:
  /// The socket connection to the server.
  boost::asio::basic_stream_socket<T> socket_;

 private:
  /// Handler for async read/write methods. This just calls the passed in handler.
  /// \param error The error code from writing the message.
  void AsyncCallHandler(
      std::function<void(const boost::system::error_code &error)> handler,
      const boost::system::error_code &error);
};

template <typename T>
class ClientConnection;

template <typename T>
using ClientHandler = std::function<void(std::shared_ptr<ClientConnection<T>>)>;
template <typename T>
using MessageHandler =
    std::function<void(std::shared_ptr<ClientConnection<T>>, int64_t, const uint8_t *)>;

/// \typename ClientConnection
///
/// A generic type representing a client connection on a server. In addition to
/// writing messages to the client, like in ServerConnection, this typename can
/// also be used to process messages asynchronously from client.
template <typename T>
class ClientConnection : public ServerConnection<T>,
                         public std::enable_shared_from_this<ClientConnection<T>> {
 public:
  /// Allocate a new node client connection.
  ///
  /// \param ClientManager A reference to the manager that will process a
  /// message from this client.
  /// \param socket The client socket.
  /// \return std::shared_ptr<ClientConnection>.
  static std::shared_ptr<ClientConnection<T>> Create(
      ClientHandler<T> &new_client_handler, MessageHandler<T> &message_handler,
      boost::asio::basic_stream_socket<T> &&socket);

  /// \return The ClientID of the remote client.
  const ClientID &GetClientID();

  /// \param client_id The ClientID of the remote client.
  void SetClientID(const ClientID &client_id);

  /// Listen for and process messages from the client connection. Once a
  /// message has been fully received, the client manager's
  /// ProcessClientMessage handler will be called.
  void ProcessMessages();

 private:
  /// A private constructor for a node client connection.
  ClientConnection(MessageHandler<T> &message_handler,
                   boost::asio::basic_stream_socket<T> &&socket);
  /// Process an error from the last operation, then process the  message
  /// header from the client.
  void ProcessMessageHeader(const boost::system::error_code &error);
  /// Process an error from reading the message header, then process the
  /// message from the client.
  void ProcessMessage(const boost::system::error_code &error);

  /// The ClientID of the remote client.
  ClientID client_id_;
  /// The handler for a message from the client.
  MessageHandler<T> message_handler_;
  /// Buffers for the current message being read rom the client.
  int64_t read_version_;
  int64_t read_type_;
  uint64_t read_length_;
  std::vector<uint8_t> read_message_;
};

using LocalServerConnection = ServerConnection<boost::asio::local::stream_protocol>;
using TcpServerConnection = ServerConnection<boost::asio::ip::tcp>;
using LocalClientConnection = ClientConnection<boost::asio::local::stream_protocol>;
using TcpClientConnection = ClientConnection<boost::asio::ip::tcp>;

}  // namespace ray

#endif  // RAY_COMMON_CLIENT_CONNECTION_H<|MERGE_RESOLUTION|>--- conflicted
+++ resolved
@@ -53,17 +53,6 @@
   void ReadBuffer(const std::vector<boost::asio::mutable_buffer> &buffer,
                   boost::system::error_code &ec);
 
-<<<<<<< HEAD
-  ray::Status Close(){
-    boost::system::error_code ec;
-    // This interrupts in-transit data (see documentation on close).
-    socket_.close(ec);
-    if (ec.value() != 0){
-      return ray::Status::IOError(ec.message());
-    }
-    return ray::Status::OK();
-  }
-=======
   ray::Status AsyncWriteMessage(
       int64_t type, int64_t length, const uint8_t *message,
       std::function<void(const boost::system::error_code &error)> handler);
@@ -83,7 +72,16 @@
   void AsyncReadBuffer(
       const std::vector<boost::asio::mutable_buffer> &buffer,
       std::function<void(const boost::system::error_code &error)> handler);
->>>>>>> 4af43b15
+
+  ray::Status Close(){
+    boost::system::error_code ec;
+    // This interrupts in-transit data (see documentation on close).
+    socket_.close(ec);
+    if (ec.value() != 0){
+      return ray::Status::IOError(ec.message());
+    }
+    return ray::Status::OK();
+  }
 
  protected:
   /// The socket connection to the server.
